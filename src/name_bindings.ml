open Import
open Names

module Name_entry = struct
  module Type_source = struct
    module T = struct
      type t =
        | Placeholder
        | Let_inferred
        | Val_declared
        | Val_and_let
        | Extern_declared
      [@@deriving compare, enumerate, equal, sexp, variants]
    end

    include T
    include Comparable.Make (T)

    let%test "priority order" =
      List.equal
        equal
        (List.sort ~compare all)
        [ Placeholder; Let_inferred; Val_declared; Val_and_let; Extern_declared ]
    ;;
  end

  module Type_or_scheme = struct
    type t =
      | Type of Type.t
      | Scheme of Module_path.absolute Type.Scheme.t
    [@@deriving equal, sexp]
  end

  module Id = Unique_id.Int ()

  type t =
    { ids : Id.Set.t
         [@default Id.Set.singleton (Id.create ())] [@sexp_drop_default fun _ _ -> true]
    ; typ : Type_or_scheme.t
    ; type_source : Type_source.t [@default Val_declared] [@sexp_drop_default.equal]
    ; fixity : Fixity.t option [@sexp.option]
    ; extern_name : Extern_name.t option [@sexp.option]
    }
  [@@deriving equal, fields, sexp]

  let identical entry entry' = not (Set.are_disjoint entry.ids entry'.ids)

  let typ entry =
    match entry.typ with
    | Type typ -> typ
    | Scheme scheme -> Type.Scheme.instantiate scheme
  ;;

  let scheme entry =
    match entry.typ with
    | Scheme scheme -> Some scheme
    | Type _ -> None
  ;;

  let val_declared ?fixity ?extern_name typ =
    { ids = Id.Set.singleton (Id.create ())
    ; type_source = Val_declared
    ; typ = Scheme typ
    ; fixity
    ; extern_name
    }
  ;;

  let create ?fixity ~type_source typ =
    { ids = Id.Set.singleton (Id.create ())
    ; type_source
    ; typ = Type typ
    ; fixity
    ; extern_name = None
    }
  ;;

  let placeholder () = create ~type_source:Placeholder (Type.fresh_var ())

  let merge entry entry' =
    let preferred, typ, other =
      match
        Ordering.of_int (Type_source.compare entry.type_source entry'.type_source)
      with
      | Greater -> entry, entry.typ, entry'
      | Less -> entry', entry'.typ, entry
      | Equal ->
        let typ =
          match entry.typ, entry'.typ with
          | Type _, Scheme _ | Scheme _, Scheme _ | Type _, Type _ -> entry'.typ
          | Scheme _, Type _ -> entry.typ
        in
        entry', typ, entry
    in
    let type_source : Type_source.t =
      match preferred.type_source, other.type_source with
      | Val_declared, Let_inferred | Let_inferred, Val_declared -> Val_and_let
      | _ -> preferred.type_source
    in
    let pick getter = Option.first_some (getter preferred) (getter other) in
    { ids = Set.union entry.ids entry'.ids
    ; typ
    ; type_source
    ; fixity = pick fixity
    ; extern_name = pick extern_name
    }
  ;;
end

(* TODO: Represent placeholder entries in `Type_entry.t` rather than as an extra `option`
   in `bindings`. This will be easier to understand and more consistent with [Name_entry]. *)
module Type_entry = struct
  module Id = Unique_id.Int ()

  type t =
    { id : Id.t
    ; decl : Module_path.absolute Type.Decl.t
    }
  [@@deriving fields]

  let sexp_of_t { id = _; decl } = [%sexp (decl : Module_path.absolute Type.Decl.t)]

  let t_of_sexp sexp =
    { id = Id.create (); decl = [%of_sexp: Module_path.absolute Type.Decl.t] sexp }
  ;;

  let identical t t' = Id.equal t.id t'.id
  let create decl = { id = Id.create (); decl }
end

module Or_imported = struct
  type ('entry, 'path) t =
    | Local of 'entry
    | Imported of 'path
  [@@deriving equal, sexp, variants]
end

module Path = struct
  module T = struct
    type t = (Module_name.t * [ `Sig | `Def ]) list
    [@@deriving equal, compare, hash, sexp]

    let to_string =
      let rec loop buf = function
        | [] -> Buffer.contents buf
        | (module_name, place) :: rest ->
          if Buffer.length buf > 0 then Buffer.add_char buf '.';
          Ustring.add_to_buffer buf (Module_name.to_ustring module_name);
          (match place with
           | `Sig -> Buffer.add_string buf "(s)"
           | `Def -> Buffer.add_string buf "(d)");
          loop buf rest
      in
      fun t ->
        let buf = Buffer.create (List.length t * 5) in
        loop buf t
    ;;

    let of_string =
      let open Option.Let_syntax in
      let rec lex_nonempty acc lexbuf =
        let%bind module_name =
          Result.ok (Lex_helpers.lex_upper_name lexbuf)
          >>| Module_name.of_ustring_unchecked
        in
        let%bind place = Lex_helpers.lex_place lexbuf in
        let acc = (module_name, place) :: acc in
        match%sedlex lexbuf with
        | '.' -> lex_nonempty acc lexbuf
        | eof -> Some acc
        | _ -> None
      in
      function
      | "" -> []
      | str ->
        (match lex_nonempty [] (Sedlexing.Utf8.from_string str) with
         | Some path -> List.rev path
         | None -> failwith "Name_bindings.Path.of_string: parse failed")
    ;;
  end

  include T
  include Sexpable.Of_stringable (T)
  include Comparable.Make (T)
  include Hashable.Make (T)

  let to_module_path t = List.map t ~f:fst |> Module_path.Relative.of_module_names
end

module Type_entry = struct
  type t =
    | Type_decl of Type.Decl.t
    | Effect of Effect.t
  [@@deriving sexp]
end

type t =
  { current_path : Path.t
  ; toplevel : defs
  }

and sigs = Nothing.t bindings
and defs = sigs bindings

and 'a bindings =
<<<<<<< HEAD
  { names : (Name_entry.t, Value_name.Qualified.t) Or_imported.t Value_name.Map.t
  ; types : (Type_entry.t, Type_name.Qualified.t) Or_imported.t option Type_name.Map.t
  ; modules : ('a option * 'a bindings, Module_path.t) Or_imported.t Module_name.Map.t
=======
  { names : (Name_entry.t, Value_name.Absolute.t) Or_imported.t Value_name.Map.t
  ; types : (Type_entry.t, Type_name.Absolute.t) Or_imported.t option Type_name.Map.t
  ; modules :
      ('a option * 'a bindings, Module_path.Absolute.t) Or_imported.t Module_name.Map.t
>>>>>>> 2340b20f
  }
[@@deriving sexp]

type sigs_or_defs =
  | Sigs of sigs
  | Defs of defs
[@@deriving sexp_of]

let name_error ~msg ustr =
  Compilation_error.raise Name_error ~msg:[%message msg ~_:(ustr : Ustring.t)]
;;

let name_error_path path =
  name_error ~msg:"Couldn't find path" (Module_path.to_ustring path)
;;

let or_name_error_path x path =
  Option.value_or_thunk x ~default:(fun () -> name_error_path path)
;;

let empty_bindings =
  { names = Value_name.Map.empty
  ; types = Type_name.Map.empty
  ; modules = Module_name.Map.empty
  }
;;

let empty = { current_path = []; toplevel = empty_bindings }

(* We maintain the invariant that the current path of [t] is an absolute path from the
   toplevel down. *)
let current_path t =
  t.current_path |> Path.to_module_path |> Module_path.Absolute.of_relative_unchecked
;;

let without_std t =
  { t with
    toplevel =
      { t.toplevel with
        modules = Map.remove t.toplevel.modules Intrinsics.std_module_name
      }
  }
;;

type f_bindings = { f : 'a. 'a bindings -> 'a bindings }

let update_current t ~f =
  let updating_import_err imported_module =
    name_error ~msg:"Name clashes with import" (Module_path.to_ustring imported_module)
  in
  let rec loop_sigs t (sigs : sigs) path ~f =
    match path with
    | [] -> f.f sigs
    | (_, `Def) :: _ -> compiler_bug [%message "`Def inside sig path" (t : t)]
    | (module_name, `Sig) :: rest ->
      { sigs with
        modules =
          Map.update sigs.modules module_name ~f:(function
            | Some (Local (None, sigs)) -> Local (None, loop_sigs t sigs rest ~f)
            | Some (Imported imported_module) -> updating_import_err imported_module
            | None ->
              name_error_path
                (Path.to_module_path t.current_path :> Module_path.Relative.t)
            | Some (Local (Some _, _)) -> .)
      }
  in
  let rec loop_defs t defs path ~f =
    match path with
    | [] -> f.f defs
    | (module_name, place) :: rest ->
      { defs with
        modules =
          Map.update defs.modules module_name ~f:(function
            | Some (Local (sigs, defs)) ->
              (match place with
               | `Sig ->
                 let sigs = Option.value sigs ~default:empty_bindings in
                 Local (Some (loop_sigs t sigs rest ~f), defs)
               | `Def -> Local (sigs, loop_defs t defs rest ~f))
            | Some (Imported imported_module) -> updating_import_err imported_module
            | None ->
              name_error_path
                (Path.to_module_path t.current_path :> Module_path.Relative.t))
      }
  in
  { t with toplevel = loop_defs t t.toplevel t.current_path ~f }
;;

let into_module t ~place module_name =
  let f bindings =
    { bindings with
      modules =
        Map.update
          bindings.modules
          module_name
          ~f:(Option.value ~default:(Or_imported.Local (None, empty_bindings)))
    }
  in
  let t = update_current t ~f:{ f } in
  { t with current_path = t.current_path @ [ module_name, place ] }
;;

let into_parent t =
  { t with current_path = List.drop_last t.current_path |> Option.value ~default:[] }
;;

let with_submodule t ~place module_name ~f =
  { (f (into_module t ~place module_name)) with current_path = t.current_path }
;;

let with_submodule' t ~place module_name ~f =
  let t', x = f (into_module ~place t module_name) in
  { t' with current_path = t.current_path }, x
;;

let core =
  { current_path = []
  ; toplevel =
      { empty_bindings with
        types =
          List.fold
            Intrinsics.all
            ~init:empty_bindings.types
            ~f:(fun types (module Intrinsic) ->
            Map.set
              types
              ~key:Intrinsic.name
<<<<<<< HEAD
              ~data:(Some (Local (Type_decl Intrinsic.decl))))
=======
              ~data:(Some (Local (Type_entry.create Intrinsic.decl))))
>>>>>>> 2340b20f
      ; names =
          List.fold
            Intrinsics.Bool.cnstrs
            ~init:empty_bindings.names
            ~f:(fun names (cnstr_name, extern_name) ->
            Map.set
              names
              ~key:(Value_name.of_cnstr_name cnstr_name)
              ~data:
                (Local
                   (Name_entry.val_declared
                      ~extern_name
                      (Type.Concrete.cast Intrinsics.Bool.typ))))
      }
  }
;;

let merge_no_shadow t1 t2 =
  let err to_ustring sexp_of_entry ~key:name entry1 entry2 =
    (* TODO: Attach span information to name/type/module entries so we can get good type
       errors out of them. I guess we can just chuck everything inside a Node.t? *)
    Compilation_error.raise
      Name_error
      ~msg:
        [%message
          "Name clash"
            ~name:(to_ustring name : Ustring.t)
            (entry1 : entry)
            (entry2 : entry)]
  in
  { names =
      Map.merge_skewed
        t1.names
        t2.names
        ~combine:
          (err Value_name.to_ustring [%sexp_of: (_, Value_name.Absolute.t) Or_imported.t])
  ; types =
      Map.merge_skewed
        t1.types
        t2.types
        ~combine:
          (err
             Type_name.to_ustring
             [%sexp_of: (Type_entry.t, Type_name.Absolute.t) Or_imported.t option])
  ; modules =
      Map.merge_skewed
        t1.modules
        t2.modules
        ~combine:
          (err
             Module_name.to_ustring
             [%sexp_of: (_, Module_path.Absolute.t) Or_imported.t])
  }
;;

let resolve_absolute_path =
  let open Option.Let_syntax in
  let rec loop_sigs t ~path_to_return ~path_to_follow sigs =
    match path_to_follow with
    | [] -> Some (path_to_return, Sigs sigs)
    | module_name :: rest ->
      (match%bind Map.find sigs.modules module_name with
       | Local (None, sigs) -> loop_sigs t ~path_to_return ~path_to_follow:rest sigs
       | Local (Some _, _) -> .
       | Imported path -> resolve_absolute_path t path ~defs_only:false)
  and loop_defs t ~path_to_return ~current_path ~path_to_follow defs =
    match path_to_follow with
    | [] -> Some (path_to_return, Defs defs)
    | module_name :: rest ->
      (match%bind Map.find defs.modules module_name with
       | Local (sigs, defs) ->
         let current_path, go_into =
           match current_path with
           | Some [] | None -> None, `Sig
           | Some ((module_name', place) :: rest') ->
             if Module_name.(module_name = module_name')
             then Some rest', place
             else None, `Sig
         in
         (match go_into, sigs with
          | `Sig, Some sigs -> loop_sigs t ~path_to_return ~path_to_follow:rest sigs
          | `Sig, None | `Def, _ ->
            loop_defs t ~path_to_return ~current_path ~path_to_follow:rest defs)
       | Imported path -> resolve_absolute_path t path ~defs_only:false)
  and loop_defs_only t ~path_to_return ~path_to_follow defs =
    match path_to_follow with
    | [] -> Some (path_to_return, Defs defs)
    | module_name :: rest ->
      (match%bind Map.find defs.modules module_name with
       | Local (_, defs) -> loop_defs_only t ~path_to_return ~path_to_follow:rest defs
       | Imported path -> resolve_absolute_path t path ~defs_only:true)
  and resolve_absolute_path t (path : Module_path.Absolute.t) ~defs_only =
    if defs_only
    then
      loop_defs_only
        t
        ~path_to_return:path
        ~path_to_follow:(path :> Module_name.t list)
        t.toplevel
    else
      loop_defs
        t
        ~path_to_return:path
        ~current_path:(Some t.current_path)
        ~path_to_follow:(path :> Module_name.t list)
        t.toplevel
  in
  resolve_absolute_path
;;

let resolve_absolute_path_exn t path ~defs_only =
  or_name_error_path (resolve_absolute_path t path ~defs_only) path
;;

let with_path_into_defs t (path : Module_path.Absolute.t) ~f =
  let t', x =
    f
      { t with
        current_path =
          List.map (path :> Module_name.t list) ~f:(fun module_name -> module_name, `Def)
      }
  in
  { t' with current_path = t.current_path }, x
;;

(* TODO: Consider having `Name_bindings.t` contain a list (stack) of parent bindings up to
   the toplevel. This would let us just walk up those bindings instead of doing a
   complicated loop that has to keep walking from the top of tree downwards. *)
let find =
  let rec loop t ((path, name) as input) ~at_path ~defs_only ~f ~to_ustring =
    (* Try looking at the current scope, then travel up to parent scopes to find a
       matching name. *)
    let (_ : Module_path.Absolute.t), bindings_at_current =
      resolve_absolute_path_exn ~defs_only t at_path
    in
    match List.hd (path : Module_path.Relative.t :> Module_name.t list) with
    | Some first_module ->
      let full_path = Module_path.append' at_path path in
      let f bindings =
        if Map.mem bindings.modules first_module
        then (
          let full_path, bindings = resolve_absolute_path_exn ~defs_only t full_path in
          Option.value_or_thunk (f full_path name bindings) ~default:(fun () ->
            name_error ~msg:"Couldn't find name" (to_ustring input)))
        else check_parent t ~at_path input ~defs_only ~f ~to_ustring
      in
      (match bindings_at_current with
       | Sigs sigs -> f sigs
       | Defs defs -> f defs)
    | None ->
      Option.value_or_thunk (f at_path name bindings_at_current) ~default:(fun () ->
        check_parent t ~at_path input ~defs_only ~f ~to_ustring)
  and check_parent t ~at_path:current_path input ~defs_only ~f ~to_ustring =
    (* Recursively check the parent. *)
    match Module_path.drop_last current_path with
    | Some parent_path -> loop t input ~at_path:parent_path ~defs_only ~f ~to_ustring
    | None -> name_error ~msg:"Couldn't find name" (to_ustring input)
  in
  fun ?(defs_only = false) t input ~f ~to_ustring ->
    loop t input ~at_path:(current_path t) ~defs_only ~f ~to_ustring
;;

let find_absolute ?(defs_only = false) t ((path, name) as input) ~f ~to_ustring =
  match f name (snd (resolve_absolute_path_exn t path ~defs_only)) with
  | Some result -> result
  | None -> name_error ~msg:"Couldn't find name" (to_ustring input)
;;

let find_entry_with_path, find_absolute_entry_with_path =
  let open Option.Let_syntax in
  let rec f t path name bindings =
    let f bindings =
      Map.find bindings.names name >>| resolve_name_or_import_with_path t (path, name)
    in
    match bindings with
    | Sigs sigs -> f sigs
    | Defs defs -> f defs
  and find_entry_with_path t name =
    find t name ~to_ustring:Value_name.Relative.to_ustring ~f:(f t)
  and find_absolute_entry_with_path t (path, name) =
    find_absolute t (path, name) ~to_ustring:Value_name.Absolute.to_ustring ~f:(f t path)
  and resolve_name_or_import_with_path t path (entry : _ Or_imported.t) =
    match entry with
    | Local entry -> path, entry
    | Imported path_name -> find_absolute_entry_with_path t path_name
  in
  find_entry_with_path, find_absolute_entry_with_path
;;

let find_entry t name = snd (find_entry_with_path t name)
let find_absolute_entry t name = snd (find_absolute_entry_with_path t name)

let resolve_name_or_import t (entry : _ Or_imported.t) =
  match entry with
  | Local entry -> entry
  | Imported path -> find_absolute_entry t path
;;

let find_type t name = find_entry t name |> Name_entry.typ
let find_cnstr_type t = Value_name.Qualified.of_cnstr_name >> find_type t
let find_fixity t name = Option.value (find_entry t name).fixity ~default:Fixity.default

<<<<<<< HEAD
let find_type_entry' ?at_path ?defs_only t name =
  let open Option.Let_syntax in
  find
    ?at_path
    t
    name
    ~to_ustring:Type_name.Qualified.to_ustring
    ?defs_only
    ~f:(fun path name bindings ->
=======
let find_type_entry_with_path, find_absolute_type_entry_with_path =
  let rec f t ~defs_only path name bindings =
>>>>>>> 2340b20f
    let f bindings ~check_submodule =
      match Map.find bindings.types name with
      | Some entry ->
        Some (resolve_type_or_import_with_path t (path, name) entry ~defs_only)
      | None ->
        (* Allow type names like `List.List` to be found as just `List` *)
        let module_name = Type_name.to_ustring name |> Module_name.of_ustring_unchecked in
        let%bind.Option bindings = Map.find bindings.modules module_name in
        check_submodule bindings (Module_path.append path [ module_name ])
    in
    let find_type bindings path name =
      let%map.Option entry = Map.find bindings.types name in
      resolve_type_or_import_with_path t (path, name) entry ~defs_only
    in
    let find_in_imported_submodule ~import_path =
      let bindings = snd (resolve_absolute_path_exn t import_path ~defs_only) in
      let name =
        (* Use the name of the imported module as the type name to look up. *)
        match Module_path.last import_path with
        | Some module_name ->
          Module_name.to_ustring module_name |> Type_name.of_ustring_unchecked
        | None ->
          compiler_bug
            [%message "Empty import path" (import_path : Module_path.Absolute.t)]
      in
      match bindings with
      | Sigs sigs -> find_type sigs import_path name
      | Defs defs -> find_type defs import_path name
    in
    match bindings with
    | Sigs sigs ->
      f sigs ~check_submodule:(fun bindings path ->
        match bindings with
        | Local (None, sigs) -> find_type sigs path name
        | Local (Some _, _) -> .
        | Imported import_path -> find_in_imported_submodule ~import_path)
    | Defs defs ->
<<<<<<< HEAD
      f defs ~check_submodule:(function
        | Local (None, defs) ->
          let%bind decl = Map.find defs.types name in
          Some (path, decl)
        | Local (Some sigs, _defs) ->
          let%bind decl = Map.find sigs.types name in
          Some (path, decl)
        | Imported import_path -> Some (path, Some (Imported (import_path, name)))))
;;

(* TODO: Ideally we should have consistent behavior between all the absolutify functions,
   which should include following imports all the way to a local name. I don't think that
   is currently the case. *)
let absolutify_path t path =
  find
    t
    (path, ())
    ~f:(fun path () _ -> Some path)
    ~to_ustring:(fun (path, ()) -> Module_path.to_ustring path)
;;

let absolutify_type_name t ((_, name) as path) = fst (find_type_entry' t path), name
let absolutify_value_name t name = fst (find_entry' t name)

(* TODO: how do I fill in foreign modules?
   For now, just assume a toplevel module already exists and copy (?) it into scope
   Later we can implement looking up new modules from the file system, installed packages, etc. 
   Should be able to work out all dependency information fairly easily by enforcing that
   everything is imported, including toplevel modules *)
(* NOTE: Imports at toplevel defs affect both sigs and defs, but in submodules,
   they affect defs only. This behavior is super weird, tbh.
   TODO: try to make this less confusing
   Also, maybe the order of imports should matter - could just gather them as we go? *)
let import _t _module_name =
  (*let module_bindings = find_module t [ module_name ] in
  update_current t ~f:(fun bindings ->
    { bindings with
      modules =
        Map.add bindings.modules ~key:module_name ~data:module_bindings
        |> or_name_clash "Import of duplicate module" (Module_name.to_ustring module_name)
    })*)
  failwith "TODO: module imports (properly)"
;;

(* TODO: test this, it's almost certainly wrong somehow *)
let import_filtered t path ~f =
  let path = absolutify_path t path in
  let map_to_imports_filtered path bindings ~f =
    { names =
        Map.filter_mapi bindings.names ~f:(fun ~key:name ~data:_ ->
          Option.some_if
            (f (Value_name.unidentify name))
            (Or_imported.Imported (path, name)))
    ; types =
        Map.filter_mapi bindings.types ~f:(fun ~key:type_name ~data:_ ->
          Option.some_if
            (f (Type_name.unidentify type_name))
            (Some (Or_imported.Imported (path, type_name))))
    ; modules =
        Map.filter_mapi bindings.modules ~f:(fun ~key:module_name ~data:_ ->
          Option.some_if
            (f (Module_name.unidentify module_name))
            (Or_imported.Imported (path @ [ module_name ])))
    }
  in
  let bindings_to_import =
    match resolve_path_exn t path ~defs_only:false with
    | Sigs sigs -> map_to_imports_filtered path ~f sigs
    | Defs defs -> map_to_imports_filtered path ~f defs
=======
      f defs ~check_submodule:(fun bindings path ->
        match bindings with
        | Local (None, defs) -> find_type defs path name
        | Local (Some sigs, defs) ->
          if defs_only then find_type defs path name else find_type sigs path name
        | Imported import_path -> find_in_imported_submodule ~import_path)
  and find_type_entry_with_path ?(defs_only = false) t name =
    find t name ~to_ustring:Type_name.Relative.to_ustring ~defs_only ~f:(f t ~defs_only)
  and find_absolute_type_entry_with_path ?(defs_only = false) t (path, name) =
    find_absolute
      t
      (path, name)
      ~to_ustring:Type_name.Absolute.to_ustring
      ~defs_only
      ~f:(f t ~defs_only path)
  and resolve_type_or_import_with_path ?defs_only t path (entry : _ Or_imported.t option) =
    match entry with
    | Some (Local decl) -> path, Some decl
    | Some (Imported path_name) ->
      find_absolute_type_entry_with_path ?defs_only t path_name
    | None -> path, None
>>>>>>> 2340b20f
  in
  find_type_entry_with_path, find_absolute_type_entry_with_path
;;

let absolutify_path t (path : Module_path.Relative.t) =
  match Module_path.split_last path with
  | None -> current_path t
  | Some (path, name) ->
    find
      t
      (path, name)
      ~f:(fun path module_name sigs_or_defs ->
        let check_bindings bindings =
          match%map.Option Map.find bindings.modules module_name with
          | Local _ -> Module_path.append path [ module_name ]
          | Imported path -> path
        in
        match sigs_or_defs with
        | Sigs sigs -> check_bindings sigs
        | Defs defs -> check_bindings defs)
      ~to_ustring:(fun (path, name) ->
        Module_path.to_ustring (Module_path.append path [ name ]))
;;

let absolutify_type_name t path = fst (find_type_entry_with_path t path)
let absolutify_value_name t path = fst (find_entry_with_path t path)

let bindings_are_empty { names; types; modules } =
  Map.is_empty names && Map.is_empty types && Map.is_empty modules
;;

let import =
  let sigs_or_defs_into_module sigs_or_defs module_name ~path_so_far =
    let get_bindings modules =
      match Map.find modules module_name with
      | Some (Or_imported.Local local) -> local
      | Some (Imported import_path) ->
        name_error
          (Module_path.to_ustring (Module_path.append path_so_far [ module_name ]))
          ~msg:
            [%string
              "Can't import an item via another import. Try importing from \
               %{import_path#Module_path} directly."]
      | None ->
        name_error
          (Module_path.to_ustring (Module_path.append path_so_far [ module_name ]))
          ~msg:"Couldn't find import path"
    in
    match sigs_or_defs with
    | Sigs sigs ->
      let None, sigs = get_bindings sigs.modules in
      Sigs sigs
    | Defs defs ->
      let sigs, defs = get_bindings defs.modules in
      (match sigs with
       | Some sigs -> Sigs sigs
       | None -> Defs defs)
  in
  let import_not_found path name =
    name_error
      (Ustring.concat [ Module_path.to_ustring path; Ustring.of_string_exn "."; name ])
      ~msg:"Import not found"
  in
  let import_name acc sigs_or_defs path name ~as_:as_name =
    let name = Unidentified_name.to_ustring name in
    let as_name = Unidentified_name.to_ustring as_name in
    let import_from_bindings bindings =
      let find_singleton_map map name_module of_ustring import =
        if Map.mem map (of_ustring name)
        then Map.singleton name_module (of_ustring as_name) (import (of_ustring name))
        else Map.empty name_module
      in
      let bindings_to_import =
        { names =
            find_singleton_map
              bindings.names
              (module Value_name)
              Value_name.of_ustring_unchecked
              (fun name -> Or_imported.Imported (path, name))
        ; types =
            find_singleton_map
              bindings.types
              (module Type_name)
              Type_name.of_ustring_unchecked
              (fun name -> Some (Or_imported.Imported (path, name)))
        ; modules =
            find_singleton_map
              bindings.modules
              (module Module_name)
              Module_name.of_ustring_unchecked
              (fun name -> Or_imported.Imported (Module_path.append path [ name ]))
        }
      in
      if bindings_are_empty bindings_to_import then import_not_found path name;
      merge_no_shadow acc bindings_to_import
    in
    match sigs_or_defs with
    | Sigs sigs -> import_from_bindings sigs
    | Defs defs -> import_from_bindings defs
  in
  let import_all acc sigs_or_defs path =
    let import_from_bindings bindings =
      let bindings_to_import =
        { names =
            Map.mapi bindings.names ~f:(fun ~key:name ~data:_ ->
              Or_imported.Imported (path, name))
        ; types =
            Map.mapi bindings.types ~f:(fun ~key:name ~data:_ ->
              Some (Or_imported.Imported (path, name)))
        ; modules =
            Map.mapi bindings.modules ~f:(fun ~key:name ~data:_ ->
              Or_imported.Imported (Module_path.append path [ name ]))
        }
      in
      merge_no_shadow acc bindings_to_import
    in
    match sigs_or_defs with
    | Sigs sigs -> import_from_bindings sigs
    | Defs defs -> import_from_bindings defs
  in
  let exclude_imported_name acc import_bindings path_so_far name =
    let name = Unidentified_name.to_ustring name in
    let value_name = Value_name.of_ustring_unchecked name in
    let type_name = Type_name.of_ustring_unchecked name in
    let module_name = Module_name.of_ustring_unchecked name in
    let ensure_imported_name_exists bindings =
      if not
           (Map.mem bindings.names value_name
            || Map.mem bindings.types type_name
            || Map.mem bindings.modules module_name)
      then import_not_found path_so_far name
    in
    (match import_bindings with
     | Sigs sigs -> ensure_imported_name_exists sigs
     | Defs defs -> ensure_imported_name_exists defs);
    { names = Map.remove acc.names value_name
    ; types = Map.remove acc.types type_name
    ; modules = Map.remove acc.modules module_name
    }
  in
  let rec loop acc import_bindings (paths : Module.Import.Paths.t) ~path_so_far =
    match paths with
    | Module (module_name, paths') ->
      (* We need to sort the paths to ensure that we always add names before
         excluding/removing them. This works because `Module.Import.Paths.compare` puts
         `Name_excluded` last in sorted order. *)
      let paths' = Nonempty.sort paths' ~compare:Module.Import.Paths.compare in
      Nonempty.fold paths' ~init:acc ~f:(fun acc paths' ->
        loop
          acc
          (sigs_or_defs_into_module import_bindings module_name ~path_so_far)
          paths'
          ~path_so_far:(Module_path.append path_so_far [ module_name ]))
    | Name name -> import_name acc import_bindings path_so_far name ~as_:name
    | Name_as (name, as_) -> import_name acc import_bindings path_so_far name ~as_
    | Name_excluded name -> exclude_imported_name acc import_bindings path_so_far name
    | All -> import_all acc import_bindings path_so_far
  in
  fun t ({ kind; paths } : Module.Import.t) ->
    (match paths with
     | Module _ | Name _ | Name_as _ | Name_excluded _ -> ()
     | All ->
       Compilation_error.raise
         Name_error
         ~msg:[%message "Universal (underscore) import without a module path"]);
    let src_path =
      match kind with
      | Absolute -> Module_path.Absolute.empty
      | Relative { nth_parent } -> Module_path.drop_last_n_exn (current_path t) nth_parent
    in
    let path_so_far, import_bindings =
      resolve_absolute_path_exn t src_path ~defs_only:false
    in
    let bindings_to_import = loop empty_bindings import_bindings paths ~path_so_far in
    let f bindings = merge_no_shadow bindings bindings_to_import in
    update_current t ~f:{ f }
;;

let import_all_absolute t (path : Module_path.Absolute.t) =
  match Nonempty.of_list (path :> Module_name.t list) with
  | None -> compiler_bug [%message "import_all on empty path"]
  | Some path ->
    let paths =
      Nonempty.fold_right path ~init:Module.Import.Paths.All ~f:(fun module_name paths ->
        Module (module_name, [ paths ]))
    in
    import t { kind = Absolute; paths }
;;

let import_all t path = import_all_absolute t (absolutify_path t path)

let absolutify_type_expr t type_ =
  Type.Expr.map type_ ~var:Fn.id ~pf:Fn.id ~name:(fun name -> absolutify_type_name t name)
;;

let prelude = lazy (into_parent (t_of_sexp Umber_std.Prelude.names))

let add_name_entry names name scheme new_entry ~unify =
  Map.update names name ~f:(function
    | None ->
      compiler_bug [%message "Missing placeholder name entry" (name : Value_name.t)]
    | Some (Or_imported.Local existing_entry) ->
      (* FIXME: We should probably be asserting that the existing entry is a placeholder. *)
      unify (Type.Scheme.instantiate scheme) (Name_entry.typ existing_entry);
      Local (Name_entry.merge existing_entry new_entry)
    | Some (Imported imported_name) ->
      name_error
        ~msg:"Name clashes with imported item"
        Ustring.(
          Value_name.to_ustring name
          ^ of_string_exn " vs "
          ^ Value_name.Qualified.to_ustring imported_name))
;;

let add_val_or_extern
  ?extern_name
  t
  name
  fixity
  (trait_bounds, scheme)
  ~unify
  ~type_source
  =
  let f bindings =
    if not (List.is_empty trait_bounds) then failwith "TODO: trait bounds in val";
<<<<<<< HEAD
    let scheme = absolutify_type_expr t type_expr in
    let new_entry : Name_entry.t =
      { type_source; typ = Scheme scheme; fixity; extern_name }
    in
    { bindings with names = add_name_entry bindings.names name scheme new_entry ~unify }
=======
    { bindings with
      names =
        Map.update bindings.names name ~f:(function
          | None ->
            compiler_bug [%message "Missing placeholder name entry" (name : Value_name.t)]
          | Some (Local existing_entry) ->
            (match existing_entry.type_source with
             | Placeholder | Let_inferred -> ()
             | Val_declared | Val_and_let | Extern_declared ->
               Compilation_error.raise
                 Name_error
                 ~msg:[%message "Multiple definitions for name" (name : Value_name.t)]);
            unify (Type.Scheme.instantiate scheme) (Name_entry.typ existing_entry);
            Local
              (Name_entry.merge
                 existing_entry
                 { ids = Name_entry.Id.Set.singleton (Name_entry.Id.create ())
                 ; type_source
                 ; typ = Scheme scheme
                 ; fixity
                 ; extern_name
                 })
          | Some (Imported imported_name) ->
            (* TODO: consider allowing this use case
               e.g. importing from another module, and then giving that import a new,
               compatible type declaration *)
            name_error
              ~msg:"Duplicate val for imported item"
              Ustring.(
                Value_name.to_ustring name
                ^ of_string_exn " vs "
                ^ Value_name.Absolute.to_ustring imported_name))
    }
>>>>>>> 2340b20f
  in
  update_current t ~f:{ f }
;;

let add_val = add_val_or_extern ?extern_name:None ~type_source:Val_declared

let add_extern t name fixity typ extern_name ~unify =
  add_val_or_extern t name fixity typ ~extern_name ~unify ~type_source:Extern_declared
;;

let absolutify_type_decl t = Type.Decl.map_exprs ~f:(absolutify_type_expr t)
let absolutify_effect t = Effect.map_exprs ~f:(absolutify_type_expr t)

let add_to_types types name decl ~err_msg =
  Map.update types name ~f:(function
    | None | Some None -> decl
    | Some _ -> name_error ~msg:err_msg (Type_name.to_ustring name))
;;

let add_type_decl t type_name decl =
  let f bindings =
    if not (Type.Decl.no_free_params decl)
    then
      Compilation_error.raise
        Type_error
        ~msg:
          [%message
            "Free parameters in type declaration"
              (decl : Module_path.absolute Type.Decl.t)];
    { bindings with
      types =
        add_to_types
          bindings.types
          type_name
<<<<<<< HEAD
          (Some (Local (Type_decl decl)))
=======
          (Some (Local (Type_entry.create decl)))
>>>>>>> 2340b20f
          ~err_msg:"Duplicate type declarations"
    ; names =
        (match decl with
         | params, Variants cnstrs ->
           (* Add constructors as functions to the namespace *)
           let result_type : _ Type.Scheme.t =
             let path = current_path t in
             let params = List.map (params :> Type_param_name.t list) ~f:Type.Expr.var in
             Type_app ((path, type_name), params)
           in
           List.fold cnstrs ~init:bindings.names ~f:(fun names (cnstr_name, args) ->
             let entry =
               (* TODO: This should have an effect for allocation. *)
               Name_entry.val_declared
                 (match Nonempty.of_list args with
                  | Some args -> Function (args, [], result_type)
                  | None -> result_type)
             in
<<<<<<< HEAD
             (* FIXME: Name clashes should actually be expected here since we should be
                adding placeholder values for constructors, but aren't. Granted,
                placeholders are pretty hacky. We could also look at trying to get rid of
                them. Ah, the problem is * imports of submodules need to know the set of
                names to import. An alternative could be representing * imports as an
                extra place to check rather than as entries themselves. *)
             Map.add names ~key:(Value_name.of_cnstr_name cnstr_name) ~data:(Local entry)
             |> or_name_clash
                  "Variant constructor name clashes with another value"
                  (Cnstr_name.to_ustring cnstr_name))
=======
             Map.set names ~key:(Value_name.of_cnstr_name cnstr_name) ~data:(Local entry))
>>>>>>> 2340b20f
         | _ -> bindings.names)
    }
  in
  update_current t ~f:{ f }
;;

<<<<<<< HEAD
let add_effect t effect_name effect ~unify =
  let f bindings =
    let effect = absolutify_effect t effect in
    let effect_row : Type.Scheme.effect_row =
      [ Effect (effect_name, List.map effect.params ~f:Type.Expr.var) ]
    in
    { bindings with
      types =
        (* TODO: We could reasonably support effects and types being in separate
           namespaces, like we do for types and modules. *)
        add_to_types
          bindings.types
          (Effect_name.to_type_name effect_name)
          (Some (Local (Effect effect)))
          ~err_msg:"Duplicate effect declarations"
    ; names =
        Effect.fold_operations
          effect
          ~init:bindings.names
          ~f:(fun names { name; args; result } ->
          let scheme : Type.Scheme.t = Function (args, effect_row, result) in
          let new_entry = Name_entry.val_declared scheme in
          add_name_entry names name scheme new_entry ~unify)
    }
  in
  update_current t ~f:{ f }
;;

let set_inferred_scheme t name scheme =
=======
let set_inferred_scheme t name scheme ~shadowing_allowed ~check_existing =
>>>>>>> 2340b20f
  let f bindings =
    let inferred_entry : Name_entry.t =
      { ids = Name_entry.Id.Set.singleton (Name_entry.Id.create ())
      ; type_source = Let_inferred
      ; typ = Scheme scheme
      ; fixity = None
      ; extern_name = None
      }
    in
    { bindings with
      names =
        Map.update bindings.names name ~f:(function
          | None -> Local inferred_entry
          | Some (Local existing_entry) ->
            let multiple_definitions () =
              Compilation_error.raise
                Name_error
                ~msg:[%message "Multiple definitions for name" (name : Value_name.t)]
            in
            (match existing_entry.type_source with
             | Placeholder | Val_declared -> ()
             | Extern_declared -> multiple_definitions ()
             | Let_inferred | Val_and_let ->
               if not shadowing_allowed then multiple_definitions ());
            check_existing existing_entry;
            Local (Name_entry.merge existing_entry inferred_entry)
          | Some (Imported _) ->
            (* TODO: Think about the exact semantics of this. I think we want to disallow
               shadowing/name clashes between imported and local names, but I'm not sure
               if here is the best place to do it. *)
            name_error
              ~msg:"Name clash between imported and local binding"
              (Value_name.to_ustring name))
    }
  in
  update_current t ~f:{ f }
;;

let add_name_placeholder_internal names name =
  Map.update names name ~f:(function
    | None -> Or_imported.Local (Name_entry.placeholder ())
    | Some existing_entry ->
      (* This can happen in normal cases if we have both `val` and `let` statements for a
         name. It can also happen in error cases where there are duplicate defintions of a
         name. We handle those errors later. *)
      existing_entry)
;;

let add_name_placeholder t name =
  let f bindings =
    { bindings with names = add_name_placeholder_internal bindings.names name }
  in
  update_current t ~f:{ f }
;;

let add_type_decl_placeholder t type_name (decl : _ Type.Decl.t) =
  let f bindings =
    { bindings with
      types = add_to_types bindings.types type_name None ~err_msg:"Duplicate type name"
    ; names =
        (match decl with
         | _, Variants cnstrs ->
           (* Add placeholders for variant constructor names. *)
           List.fold cnstrs ~init:bindings.names ~f:(fun names (cnstr_name, _) ->
             add_name_placeholder_internal names (Value_name.of_cnstr_name cnstr_name))
         | _ -> bindings.names)
    }
  in
  update_current t ~f:{ f }
;;

let add_effect_placeholder t effect_name effect =
  (* TODO: This could be more efficient if it just did all the updates in one go. *)
  let t = add_type_placeholder t (Effect_name.to_type_name effect_name) in
  Effect.fold_operations effect ~init:t ~f:(fun t operation ->
    add_name_placeholder t operation.name)
;;

let fold_local_names t ~init ~f =
  let fold_local path bindings init =
    Map.fold bindings.names ~init ~f:(fun ~key:name ~data acc ->
      match data with
      | Local entry -> f acc (path, name) entry
      | Imported _ -> acc)
  in
  let rec fold_defs t path (defs : defs) ~init ~f =
    Map.fold
      defs.modules
      ~init:(fold_local path defs init)
      ~f:(fun ~key:module_name ~data acc ->
      (* We can ignore sigs here because defs should have all the names *)
      match data with
      | Local (_, defs) ->
        fold_defs t (Module_path.append path [ module_name ]) defs ~init:acc ~f
      | Imported _ -> acc)
  in
  fold_defs t Module_path.Absolute.empty t.toplevel ~init ~f
;;

let merge_names t new_names ~combine =
  let new_names = Map.map new_names ~f:Or_imported.local in
  let f bindings =
    { bindings with
      names =
        Map.merge_skewed bindings.names new_names ~combine:(fun ~key entry1 entry2 ->
          let entry1, entry2 =
            resolve_name_or_import t entry1, resolve_name_or_import t entry2
          in
          Local (combine key entry1 entry2))
    }
  in
  update_current t ~f:{ f }
;;

<<<<<<< HEAD
let rec find_type_entry ?at_path ?defs_only t type_name =
  resolve_decl_or_import
    ?at_path
    ?defs_only
    t
    (snd (find_type_entry' ?at_path ?defs_only t type_name))

and resolve_decl_or_import ?at_path ?defs_only t = function
  | Some (Or_imported.Local decl) -> Some decl
  | Some (Imported path_name) ->
    (* TODO: pretty sure this import path should be resolved at the place it's written,
       not the current path - this goes for all imports, unless we absolutify their paths *)
    find_type_entry ?at_path ?defs_only t path_name
  | None -> None
;;

let find_type_entry ?at_path ?(defs_only = false) t type_name =
  option_or_default (find_type_entry ?at_path ~defs_only t type_name) ~f:(fun () ->
=======
let find_absolute_type_entry ?defs_only t type_name =
  snd (find_absolute_type_entry_with_path ?defs_only t type_name)
;;

let find_absolute_type_entry ?(defs_only = false) t type_name =
  Option.value_or_thunk
    (find_absolute_type_entry ~defs_only t type_name)
    ~default:(fun () ->
>>>>>>> 2340b20f
    compiler_bug
      [%message
        "Placeholder decl not replaced"
          (type_name : Type_name.Absolute.t)
          (without_std t : t)])
;;

<<<<<<< HEAD
let resolve_decl_or_import ?at_path t type_entry =
  option_or_default (resolve_decl_or_import ?at_path t type_entry) ~f:(fun () ->
    compiler_bug
      [%message
        "Placeholder decl not replaced"
          (type_entry : (Type_entry.t, Type_name.Qualified.t) Or_imported.t option)
          (without_std t : t)])
;;

let find_absolute_type_entry = find_type_entry ~at_path:[]
let find_type_entry = find_type_entry ?at_path:None

let expect_type_decl ~type_name type_entry =
  match (type_entry : Type_entry.t) with
  | Type_decl decl -> decl
  | Effect _ ->
    name_error
      ~msg:"Expected a regular type, not an effect"
      (Type_name.Qualified.to_ustring type_name)
;;

let find_absolute_type_decl ?defs_only t type_name =
  find_absolute_type_entry ?defs_only t type_name |> expect_type_decl ~type_name
;;

let find_type_decl ?defs_only t type_name =
  find_type_entry ?defs_only t type_name |> expect_type_decl ~type_name
;;

let current_path t = t.current_path

=======
let find_absolute_type_decl ?defs_only t type_name =
  (find_absolute_type_entry ?defs_only t type_name).decl
;;

let resolve_type_or_import t (decl_or_import : _ Or_imported.t option) =
  match decl_or_import with
  | Some (Local entry) -> entry
  | Some (Imported path) -> find_absolute_type_entry t path
  | None ->
    compiler_bug
      [%message
        "Placeholder decl not replaced"
          (decl_or_import : (Type_entry.t, Type_name.Absolute.t) Or_imported.t option)
          (without_std t : t)]
;;

>>>>>>> 2340b20f
let find_sigs_and_defs t path module_name =
  let rec loop t path module_name =
    find
      t
      (path, module_name)
      ~f:(fun absolute_path module_name -> function
           | Sigs _ ->
             compiler_bug
               [%message
                 "Name_bindings.find_sigs_and_defs found only sigs"
                   ~relative_path:(path : Module_path.Relative.t)
                   (module_name : Module_name.t)
                   (absolute_path : Module_path.Absolute.t)
                   (t : t)]
           | Defs bindings ->
             (match%bind.Option Map.find bindings.modules module_name with
              | Imported path ->
                let%bind.Option path, module_name =
                  List.split_last (path :> Module_name.t list)
                in
                let path = Module_path.Relative.of_module_names path in
                Some (loop t path module_name)
              | Local sigs_and_defs -> Some sigs_and_defs))
      ~to_ustring:(fun (path, module_name) ->
        Module_path.to_ustring (Module_path.append path [ module_name ]))
  in
  let sigs, defs = loop t path module_name in
  Option.map sigs ~f:(fun sigs -> Sigs sigs), Defs defs
;;

module Sigs_or_defs = struct
  type name_bindings = t
  type t = sigs_or_defs

  let names = function
    | Sigs { names; _ } | Defs { names; _ } -> names
  ;;

  let value_names = Map.key_set << names

  let types = function
    | Sigs { types; _ } | Defs { types; _ } -> types
  ;;

  let type_names = Map.key_set << types

  let module_names = function
    | Sigs sigs -> Map.key_set sigs.modules
    | Defs defs -> Map.key_set defs.modules
  ;;

  let make_find ~into_bindings ~resolve t bindings name =
    Option.value_or_thunk
      (Map.find (into_bindings bindings) name)
      ~default:(fun () ->
        compiler_bug [%message "Sigs_or_defs.find failed" (bindings : sigs_or_defs)])
    |> resolve t
  ;;

  let find_entry = make_find ~into_bindings:names ~resolve:resolve_name_or_import

  let find_type_decl names t type_name =
<<<<<<< HEAD
    make_find ~into_bindings:types ~resolve:resolve_decl_or_import names t type_name
    |> expect_type_decl ~type_name:([], type_name)
=======
    (make_find names t type_name ~into_bindings:types ~resolve:resolve_type_or_import)
      .decl
>>>>>>> 2340b20f
  ;;

  let find_module t bindings module_name =
    let open Option.Let_syntax in
    match bindings with
    | Sigs bindings ->
      (match%bind Map.find bindings.modules module_name with
       | Imported path ->
         resolve_absolute_path t path ~defs_only:false |> Option.map ~f:snd
       | Local (None, sigs) -> Some (Sigs sigs)
       | Local (Some _, _) -> .)
    | Defs bindings ->
      (match%bind Map.find bindings.modules module_name with
       | Imported path ->
         resolve_absolute_path t path ~defs_only:false |> Option.map ~f:snd
       | Local (Some sigs, _) -> Some (Sigs sigs)
       | Local (None, defs) -> Some (Defs defs))
  ;;
end

module For_testing = struct
  let create ~names =
    { core with
      toplevel = { core.toplevel with names = Map.map names ~f:Or_imported.local }
    }
  ;;
end<|MERGE_RESOLUTION|>--- conflicted
+++ resolved
@@ -187,12 +187,7 @@
   let to_module_path t = List.map t ~f:fst |> Module_path.Relative.of_module_names
 end
 
-module Type_entry = struct
-  type t =
-    | Type_decl of Type.Decl.t
-    | Effect of Effect.t
-  [@@deriving sexp]
-end
+(* FIXME: Probably separate effects and types. They should have different namespaces. *)
 
 type t =
   { current_path : Path.t
@@ -203,16 +198,10 @@
 and defs = sigs bindings
 
 and 'a bindings =
-<<<<<<< HEAD
-  { names : (Name_entry.t, Value_name.Qualified.t) Or_imported.t Value_name.Map.t
-  ; types : (Type_entry.t, Type_name.Qualified.t) Or_imported.t option Type_name.Map.t
-  ; modules : ('a option * 'a bindings, Module_path.t) Or_imported.t Module_name.Map.t
-=======
   { names : (Name_entry.t, Value_name.Absolute.t) Or_imported.t Value_name.Map.t
   ; types : (Type_entry.t, Type_name.Absolute.t) Or_imported.t option Type_name.Map.t
   ; modules :
       ('a option * 'a bindings, Module_path.Absolute.t) Or_imported.t Module_name.Map.t
->>>>>>> 2340b20f
   }
 [@@deriving sexp]
 
@@ -340,11 +329,7 @@
             Map.set
               types
               ~key:Intrinsic.name
-<<<<<<< HEAD
-              ~data:(Some (Local (Type_decl Intrinsic.decl))))
-=======
               ~data:(Some (Local (Type_entry.create Intrinsic.decl))))
->>>>>>> 2340b20f
       ; names =
           List.fold
             Intrinsics.Bool.cnstrs
@@ -547,20 +532,8 @@
 let find_cnstr_type t = Value_name.Qualified.of_cnstr_name >> find_type t
 let find_fixity t name = Option.value (find_entry t name).fixity ~default:Fixity.default
 
-<<<<<<< HEAD
-let find_type_entry' ?at_path ?defs_only t name =
-  let open Option.Let_syntax in
-  find
-    ?at_path
-    t
-    name
-    ~to_ustring:Type_name.Qualified.to_ustring
-    ?defs_only
-    ~f:(fun path name bindings ->
-=======
 let find_type_entry_with_path, find_absolute_type_entry_with_path =
   let rec f t ~defs_only path name bindings =
->>>>>>> 2340b20f
     let f bindings ~check_submodule =
       match Map.find bindings.types name with
       | Some entry ->
@@ -598,77 +571,6 @@
         | Local (Some _, _) -> .
         | Imported import_path -> find_in_imported_submodule ~import_path)
     | Defs defs ->
-<<<<<<< HEAD
-      f defs ~check_submodule:(function
-        | Local (None, defs) ->
-          let%bind decl = Map.find defs.types name in
-          Some (path, decl)
-        | Local (Some sigs, _defs) ->
-          let%bind decl = Map.find sigs.types name in
-          Some (path, decl)
-        | Imported import_path -> Some (path, Some (Imported (import_path, name)))))
-;;
-
-(* TODO: Ideally we should have consistent behavior between all the absolutify functions,
-   which should include following imports all the way to a local name. I don't think that
-   is currently the case. *)
-let absolutify_path t path =
-  find
-    t
-    (path, ())
-    ~f:(fun path () _ -> Some path)
-    ~to_ustring:(fun (path, ()) -> Module_path.to_ustring path)
-;;
-
-let absolutify_type_name t ((_, name) as path) = fst (find_type_entry' t path), name
-let absolutify_value_name t name = fst (find_entry' t name)
-
-(* TODO: how do I fill in foreign modules?
-   For now, just assume a toplevel module already exists and copy (?) it into scope
-   Later we can implement looking up new modules from the file system, installed packages, etc. 
-   Should be able to work out all dependency information fairly easily by enforcing that
-   everything is imported, including toplevel modules *)
-(* NOTE: Imports at toplevel defs affect both sigs and defs, but in submodules,
-   they affect defs only. This behavior is super weird, tbh.
-   TODO: try to make this less confusing
-   Also, maybe the order of imports should matter - could just gather them as we go? *)
-let import _t _module_name =
-  (*let module_bindings = find_module t [ module_name ] in
-  update_current t ~f:(fun bindings ->
-    { bindings with
-      modules =
-        Map.add bindings.modules ~key:module_name ~data:module_bindings
-        |> or_name_clash "Import of duplicate module" (Module_name.to_ustring module_name)
-    })*)
-  failwith "TODO: module imports (properly)"
-;;
-
-(* TODO: test this, it's almost certainly wrong somehow *)
-let import_filtered t path ~f =
-  let path = absolutify_path t path in
-  let map_to_imports_filtered path bindings ~f =
-    { names =
-        Map.filter_mapi bindings.names ~f:(fun ~key:name ~data:_ ->
-          Option.some_if
-            (f (Value_name.unidentify name))
-            (Or_imported.Imported (path, name)))
-    ; types =
-        Map.filter_mapi bindings.types ~f:(fun ~key:type_name ~data:_ ->
-          Option.some_if
-            (f (Type_name.unidentify type_name))
-            (Some (Or_imported.Imported (path, type_name))))
-    ; modules =
-        Map.filter_mapi bindings.modules ~f:(fun ~key:module_name ~data:_ ->
-          Option.some_if
-            (f (Module_name.unidentify module_name))
-            (Or_imported.Imported (path @ [ module_name ])))
-    }
-  in
-  let bindings_to_import =
-    match resolve_path_exn t path ~defs_only:false with
-    | Sigs sigs -> map_to_imports_filtered path ~f sigs
-    | Defs defs -> map_to_imports_filtered path ~f defs
-=======
       f defs ~check_submodule:(fun bindings path ->
         match bindings with
         | Local (None, defs) -> find_type defs path name
@@ -690,7 +592,6 @@
     | Some (Imported path_name) ->
       find_absolute_type_entry_with_path ?defs_only t path_name
     | None -> path, None
->>>>>>> 2340b20f
   in
   find_type_entry_with_path, find_absolute_type_entry_with_path
 ;;
@@ -888,23 +789,6 @@
 
 let prelude = lazy (into_parent (t_of_sexp Umber_std.Prelude.names))
 
-let add_name_entry names name scheme new_entry ~unify =
-  Map.update names name ~f:(function
-    | None ->
-      compiler_bug [%message "Missing placeholder name entry" (name : Value_name.t)]
-    | Some (Or_imported.Local existing_entry) ->
-      (* FIXME: We should probably be asserting that the existing entry is a placeholder. *)
-      unify (Type.Scheme.instantiate scheme) (Name_entry.typ existing_entry);
-      Local (Name_entry.merge existing_entry new_entry)
-    | Some (Imported imported_name) ->
-      name_error
-        ~msg:"Name clashes with imported item"
-        Ustring.(
-          Value_name.to_ustring name
-          ^ of_string_exn " vs "
-          ^ Value_name.Qualified.to_ustring imported_name))
-;;
-
 let add_val_or_extern
   ?extern_name
   t
@@ -916,35 +800,18 @@
   =
   let f bindings =
     if not (List.is_empty trait_bounds) then failwith "TODO: trait bounds in val";
-<<<<<<< HEAD
     let scheme = absolutify_type_expr t type_expr in
-    let new_entry : Name_entry.t =
-      { type_source; typ = Scheme scheme; fixity; extern_name }
-    in
-    { bindings with names = add_name_entry bindings.names name scheme new_entry ~unify }
-=======
     { bindings with
       names =
         Map.update bindings.names name ~f:(function
           | None ->
             compiler_bug [%message "Missing placeholder name entry" (name : Value_name.t)]
           | Some (Local existing_entry) ->
-            (match existing_entry.type_source with
-             | Placeholder | Let_inferred -> ()
-             | Val_declared | Val_and_let | Extern_declared ->
-               Compilation_error.raise
-                 Name_error
-                 ~msg:[%message "Multiple definitions for name" (name : Value_name.t)]);
             unify (Type.Scheme.instantiate scheme) (Name_entry.typ existing_entry);
             Local
               (Name_entry.merge
                  existing_entry
-                 { ids = Name_entry.Id.Set.singleton (Name_entry.Id.create ())
-                 ; type_source
-                 ; typ = Scheme scheme
-                 ; fixity
-                 ; extern_name
-                 })
+                 { type_source; typ = Scheme scheme; fixity; extern_name })
           | Some (Imported imported_name) ->
             (* TODO: consider allowing this use case
                e.g. importing from another module, and then giving that import a new,
@@ -954,9 +821,8 @@
               Ustring.(
                 Value_name.to_ustring name
                 ^ of_string_exn " vs "
-                ^ Value_name.Absolute.to_ustring imported_name))
-    }
->>>>>>> 2340b20f
+                ^ Value_name.Qualified.to_ustring imported_name))
+    }
   in
   update_current t ~f:{ f }
 ;;
@@ -991,11 +857,7 @@
         add_to_types
           bindings.types
           type_name
-<<<<<<< HEAD
-          (Some (Local (Type_decl decl)))
-=======
-          (Some (Local (Type_entry.create decl)))
->>>>>>> 2340b20f
+          (Some (Local decl))
           ~err_msg:"Duplicate type declarations"
     ; names =
         (match decl with
@@ -1014,59 +876,17 @@
                   | Some args -> Function (args, [], result_type)
                   | None -> result_type)
              in
-<<<<<<< HEAD
-             (* FIXME: Name clashes should actually be expected here since we should be
-                adding placeholder values for constructors, but aren't. Granted,
-                placeholders are pretty hacky. We could also look at trying to get rid of
-                them. Ah, the problem is * imports of submodules need to know the set of
-                names to import. An alternative could be representing * imports as an
-                extra place to check rather than as entries themselves. *)
              Map.add names ~key:(Value_name.of_cnstr_name cnstr_name) ~data:(Local entry)
              |> or_name_clash
                   "Variant constructor name clashes with another value"
                   (Cnstr_name.to_ustring cnstr_name))
-=======
-             Map.set names ~key:(Value_name.of_cnstr_name cnstr_name) ~data:(Local entry))
->>>>>>> 2340b20f
          | _ -> bindings.names)
     }
   in
   update_current t ~f:{ f }
 ;;
 
-<<<<<<< HEAD
-let add_effect t effect_name effect ~unify =
-  let f bindings =
-    let effect = absolutify_effect t effect in
-    let effect_row : Type.Scheme.effect_row =
-      [ Effect (effect_name, List.map effect.params ~f:Type.Expr.var) ]
-    in
-    { bindings with
-      types =
-        (* TODO: We could reasonably support effects and types being in separate
-           namespaces, like we do for types and modules. *)
-        add_to_types
-          bindings.types
-          (Effect_name.to_type_name effect_name)
-          (Some (Local (Effect effect)))
-          ~err_msg:"Duplicate effect declarations"
-    ; names =
-        Effect.fold_operations
-          effect
-          ~init:bindings.names
-          ~f:(fun names { name; args; result } ->
-          let scheme : Type.Scheme.t = Function (args, effect_row, result) in
-          let new_entry = Name_entry.val_declared scheme in
-          add_name_entry names name scheme new_entry ~unify)
-    }
-  in
-  update_current t ~f:{ f }
-;;
-
 let set_inferred_scheme t name scheme =
-=======
-let set_inferred_scheme t name scheme ~shadowing_allowed ~check_existing =
->>>>>>> 2340b20f
   let f bindings =
     let inferred_entry : Name_entry.t =
       { ids = Name_entry.Id.Set.singleton (Name_entry.Id.create ())
@@ -1181,35 +1001,24 @@
   update_current t ~f:{ f }
 ;;
 
-<<<<<<< HEAD
-let rec find_type_entry ?at_path ?defs_only t type_name =
+let rec find_type_decl ?at_path ?defs_only t type_name =
   resolve_decl_or_import
     ?at_path
     ?defs_only
     t
-    (snd (find_type_entry' ?at_path ?defs_only t type_name))
+    (snd (find_type_decl' ?at_path ?defs_only t type_name))
 
 and resolve_decl_or_import ?at_path ?defs_only t = function
   | Some (Or_imported.Local decl) -> Some decl
   | Some (Imported path_name) ->
     (* TODO: pretty sure this import path should be resolved at the place it's written,
        not the current path - this goes for all imports, unless we absolutify their paths *)
-    find_type_entry ?at_path ?defs_only t path_name
+    find_type_decl ?at_path ?defs_only t path_name
   | None -> None
 ;;
 
-let find_type_entry ?at_path ?(defs_only = false) t type_name =
-  option_or_default (find_type_entry ?at_path ~defs_only t type_name) ~f:(fun () ->
-=======
-let find_absolute_type_entry ?defs_only t type_name =
-  snd (find_absolute_type_entry_with_path ?defs_only t type_name)
-;;
-
-let find_absolute_type_entry ?(defs_only = false) t type_name =
-  Option.value_or_thunk
-    (find_absolute_type_entry ~defs_only t type_name)
-    ~default:(fun () ->
->>>>>>> 2340b20f
+let find_type_decl ?at_path ?(defs_only = false) t type_name =
+  option_or_default (find_type_decl ?at_path ~defs_only t type_name) ~f:(fun () ->
     compiler_bug
       [%message
         "Placeholder decl not replaced"
@@ -1217,56 +1026,19 @@
           (without_std t : t)])
 ;;
 
-<<<<<<< HEAD
-let resolve_decl_or_import ?at_path t type_entry =
-  option_or_default (resolve_decl_or_import ?at_path t type_entry) ~f:(fun () ->
+let resolve_decl_or_import ?at_path t decl_or_import =
+  option_or_default (resolve_decl_or_import ?at_path t decl_or_import) ~f:(fun () ->
     compiler_bug
       [%message
         "Placeholder decl not replaced"
-          (type_entry : (Type_entry.t, Type_name.Qualified.t) Or_imported.t option)
+          (decl_or_import : (Type.Decl.t, Type_name.Qualified.t) Or_imported.t option)
           (without_std t : t)])
 ;;
 
-let find_absolute_type_entry = find_type_entry ~at_path:[]
-let find_type_entry = find_type_entry ?at_path:None
-
-let expect_type_decl ~type_name type_entry =
-  match (type_entry : Type_entry.t) with
-  | Type_decl decl -> decl
-  | Effect _ ->
-    name_error
-      ~msg:"Expected a regular type, not an effect"
-      (Type_name.Qualified.to_ustring type_name)
-;;
-
-let find_absolute_type_decl ?defs_only t type_name =
-  find_absolute_type_entry ?defs_only t type_name |> expect_type_decl ~type_name
-;;
-
-let find_type_decl ?defs_only t type_name =
-  find_type_entry ?defs_only t type_name |> expect_type_decl ~type_name
-;;
-
+let find_absolute_type_decl = find_type_decl ~at_path:[]
+let find_type_decl = find_type_decl ?at_path:None
 let current_path t = t.current_path
 
-=======
-let find_absolute_type_decl ?defs_only t type_name =
-  (find_absolute_type_entry ?defs_only t type_name).decl
-;;
-
-let resolve_type_or_import t (decl_or_import : _ Or_imported.t option) =
-  match decl_or_import with
-  | Some (Local entry) -> entry
-  | Some (Imported path) -> find_absolute_type_entry t path
-  | None ->
-    compiler_bug
-      [%message
-        "Placeholder decl not replaced"
-          (decl_or_import : (Type_entry.t, Type_name.Absolute.t) Or_imported.t option)
-          (without_std t : t)]
-;;
-
->>>>>>> 2340b20f
 let find_sigs_and_defs t path module_name =
   let rec loop t path module_name =
     find
@@ -1327,16 +1099,7 @@
   ;;
 
   let find_entry = make_find ~into_bindings:names ~resolve:resolve_name_or_import
-
-  let find_type_decl names t type_name =
-<<<<<<< HEAD
-    make_find ~into_bindings:types ~resolve:resolve_decl_or_import names t type_name
-    |> expect_type_decl ~type_name:([], type_name)
-=======
-    (make_find names t type_name ~into_bindings:types ~resolve:resolve_type_or_import)
-      .decl
->>>>>>> 2340b20f
-  ;;
+  let find_type_decl = make_find ~into_bindings:types ~resolve:resolve_decl_or_import
 
   let find_module t bindings module_name =
     let open Option.Let_syntax in
