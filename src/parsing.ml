open Import
open Sedlexing

type token = Parser.token =
  | WITH
  | VAL
  | UPPER_NAME of Ustring.t
  | UNDERSCORE
  | TYPE
  | TRAIT
  | THEN
  | STRING of Ustring.t
  | R_PAREN
  | R_BRACKET
  | R_BRACE
  | PIPE
  | PERIOD
  | OPERATOR of Ustring.t
  | N_PERIODS of int
  | MODULE
  | MATCH
  | L_PAREN
  | L_BRACKET
  | L_BRACE
  | LOWER_NAME of Ustring.t
  | LET_NONREC
  | LET
  | INT of int
  | INFIXR
  | INFIXL
  | INFIX
  | IN
  | IMPORT
  | IMPL
  | IF
  | FLOAT of float
  | FILE_MODULE
  | FAT_ARROW
  | EXTERN
  | EQUALS
  | EOF
  | ELSE
  | EFFECT
  | COMMA
  | COLON_SPACED
  | COLON
  | CHAR of Uchar.t
  | BACKSLASH
  | AS
  | ARROW
  | AND
[@@deriving sexp]

let fprint_s sexp ~out =
  Sexp.to_string_hum sexp |> Out_channel.output_string out;
  Out_channel.newline out
;;

(* Code from:
   https://baturin.org/blog/declarative-parse-error-reporting-with-menhir/ *)

module I = Parser.MenhirInterpreter

type 'a terminal = 'a Parser.MenhirInterpreter.terminal =
  | T_error : unit terminal
  | T_WITH : unit terminal
  | T_VAL : unit terminal
  | T_UPPER_NAME : Ustring.t terminal
  | T_UNDERSCORE : unit terminal
  | T_TYPE : unit terminal
  | T_TRAIT : unit terminal
  | T_THEN : unit terminal
  | T_STRING : Ustring.t terminal
  | T_R_PAREN : unit terminal
  | T_R_BRACKET : unit terminal
  | T_R_BRACE : unit terminal
  | T_PIPE : unit terminal
  | T_PERIOD : unit terminal
  | T_OPERATOR : Ustring.t terminal
  | T_N_PERIODS : int terminal
  | T_MODULE : unit terminal
  | T_MATCH : unit terminal
  | T_L_PAREN : unit terminal
  | T_L_BRACKET : unit terminal
  | T_L_BRACE : unit terminal
  | T_LOWER_NAME : Ustring.t terminal
  | T_LET_NONREC : unit terminal
  | T_LET : unit terminal
  | T_INT : int terminal
  | T_INFIXR : unit terminal
  | T_INFIXL : unit terminal
  | T_INFIX : unit terminal
  | T_IN : unit terminal
  | T_IMPORT : unit terminal
  | T_IMPL : unit terminal
  | T_IF : unit terminal
  | T_FLOAT : float terminal
  | T_FILE_MODULE : unit terminal
  | T_FAT_ARROW : unit terminal
  | T_EXTERN : unit terminal
  | T_EQUALS : unit terminal
  | T_EOF : unit terminal
  | T_ELSE : unit terminal
  | T_EFFECT : unit terminal
  | T_COMMA : unit terminal
  | T_COLON_SPACED : unit terminal
  | T_COLON : unit terminal
  | T_CHAR : Uchar.t terminal
  | T_BACKSLASH : unit terminal
  | T_AS : unit terminal
  | T_ARROW : unit terminal
  | T_AND : unit terminal
[@@deriving sexp_of]

type 'a nonterminal = 'a Parser.MenhirInterpreter.nonterminal =
  | N_val_operator : Ustring.t nonterminal
  | N_val_name : Ustring.t nonterminal
  | N_type_tuple_or_fun
      : (Type.Param.t, Core.never_returns, Parser_scope.Module_path.relative) Type.Expr.t
        nonterminal
  | N_type_term
      : (Type.Param.t, Core.never_returns, Parser_scope.Module_path.relative) Type.Expr.t
        nonterminal
  | N_type_record : Parser_scope.Module_path.relative Type.Decl.decl nonterminal
  | N_type_non_fun
      : (Type.Param.t, Core.never_returns, Parser_scope.Module_path.relative) Type.Expr.t
        nonterminal
  | N_type_fun_args
      : (Type.Param.t, Core.never_returns, Parser_scope.Module_path.relative) Type.Expr.t
        Nonempty.t
        nonterminal
  | N_type_expr
      : (Type.Param.t, Core.never_returns, Parser_scope.Module_path.relative) Type.Expr.t
        nonterminal
  | N_type_decl : Parser_scope.Module_path.relative Type.Decl.decl nonterminal
  | N_type_cnstr_decl
      : (Parser_scope.Cnstr_name.t
        * Parser_scope.Module_path.relative Umber__Type.Scheme.t list)
        nonterminal
  | N_stmt_sig_ : Parser_scope.Module_path.relative Module.sig_ nonterminal
  | N_stmt_common : Parser_scope.Module_path.relative Module.common nonterminal
  | N_stmt_
      : ( Umber__Untyped.Pattern.t
        , Untyped.Expr.t
        , Parser_scope.Module_path.relative )
        Module.def
        nonterminal
  | N_separated_nonempty_list_PIPE_type_cnstr_decl_
      : (Parser_scope.Cnstr_name.t
        * Parser_scope.Module_path.relative Umber__Type.Scheme.t list)
        list
        nonterminal
  | N_separated_nonempty_list_PIPE_match_branch_
      : (Umber__Untyped.Pattern.t Node.t * Untyped.Expr.t Node.t) list nonterminal
  | N_separated_nonempty_list_COMMA_import_paths_ : Module.Import.Paths.t list nonterminal
  | N_separated_nonempty_list_AND_let_binding_
      : (Umber__Untyped.Pattern.t Node.t * Untyped.Expr.t Node.t) list nonterminal
  | N_qualified_with_loc_tuple_expr___
      : (Ustring.t list * Untyped.Expr.t Node.t list Node.t) nonterminal
  | N_qualified_val_name_ : (Ustring.t list * Ustring.t) nonterminal
  | N_qualified_parens_with_loc_op_section___
      : (Ustring.t list * Untyped.Expr.t Node.t) nonterminal
  | N_qualified_parens_operator__
      : (Ustring.t list * (Ustring.t list * Ustring.t)) nonterminal
  | N_qualified_either_LOWER_NAME_UPPER_NAME__ : (Ustring.t list * Ustring.t) nonterminal
  | N_qualified_UPPER_NAME_ : (Ustring.t list * Ustring.t) nonterminal
  | N_prog : Untyped.Module.t nonterminal
  | N_pattern_term
      : ( Parser_scope.Module_path.relative Type.Scheme.Bounded.t
        , Parser_scope.Module_path.relative )
        Pattern.t
        nonterminal
  | N_pattern_name : Parser_scope.Value_name.t option nonterminal
  | N_pattern
      : ( Parser_scope.Module_path.relative Type.Scheme.Bounded.t
        , Parser_scope.Module_path.relative )
        Pattern.t
        nonterminal
  | N_option_preceded_EQUALS_type_decl__
      : Parser_scope.Module_path.relative Type.Decl.decl option nonterminal
  | N_option_preceded_EQUALS_pattern__
<<<<<<< HEAD
      : Type.Scheme.Bounded.t Pattern.t option nonterminal
  | N_option_preceded_EQUALS_expr__ : Untyped.Expr.t option nonterminal
  | N_option_preceded_EQUALS_braces_list_stmt_sig____
      : Module.sig_ Node.t list option nonterminal
=======
      : ( Parser_scope.Module_path.relative Type.Scheme.Bounded.t
        , Parser_scope.Module_path.relative )
        Pattern.t
        option
        nonterminal
  | N_option_preceded_EQUALS_expr__ : Untyped.Expr.t Node.t option nonterminal
>>>>>>> 2340b20f
  | N_option_parens_fixity__ : Fixity.t option nonterminal
  | N_operator : (Ustring.t list * Ustring.t) nonterminal
  | N_op_section : Untyped.Expr.t nonterminal
  | N_nonempty_list_with_loc_pattern_term__
      : ( Parser_scope.Module_path.relative Type.Scheme.Bounded.t
        , Parser_scope.Module_path.relative )
        Pattern.t
        Node.t
        list
        nonterminal
  | N_nonempty_list_with_loc_expr_term__ : Untyped.Expr.t Node.t list nonterminal
  | N_nonempty_list_type_term_
      : (Type.Param.t, Core.never_returns, Parser_scope.Module_path.relative) Type.Expr.t
        list
        nonterminal
  | N_nonempty_list_pattern_term_
      : ( Parser_scope.Module_path.relative Type.Scheme.Bounded.t
        , Parser_scope.Module_path.relative )
        Pattern.t
        list
        nonterminal
  | N_nonempty_list_LOWER_NAME_ : Ustring.t list nonterminal
  | N_n_periods : int nonterminal
  | N_match_branches
      : (Umber__Untyped.Pattern.t Node.t * Untyped.Expr.t Node.t) Nonempty.t nonterminal
  | N_match_branch : (Umber__Untyped.Pattern.t Node.t * Untyped.Expr.t Node.t) nonterminal
  | N_loption_trait_bound_ : Trait_bound.t nonterminal
  | N_loption_separated_nonempty_list_PIPE_type_cnstr_decl__
      : (Parser_scope.Cnstr_name.t
        * Parser_scope.Module_path.relative Umber__Type.Scheme.t list)
        list
        nonterminal
  | N_loption_preceded_FILE_MODULE_braces_list_stmt_sig____
      : Parser_scope.Module_path.relative Module.sig_ Node.t list nonterminal
  | N_loption_equals_defs_
      : ( Umber__Untyped.Pattern.t
        , Untyped.Expr.t
        , Parser_scope.Module_path.relative )
        Module.def
        Node.t
        list
        nonterminal
  | N_loption_colon_sigs_
      : Parser_scope.Module_path.relative Module.sig_ Node.t list nonterminal
  | N_literal : Literal.t nonterminal
  | N_list_type_term_
      : Parser_scope.Module_path.relative Umber__Type.Scheme.t list nonterminal
  | N_list_stmt_sig_
      : Parser_scope.Module_path.relative Module.sig_ Node.t list nonterminal
  | N_list_stmt_
      : ( Umber__Untyped.Pattern.t
        , Untyped.Expr.t
        , Parser_scope.Module_path.relative )
        Module.def
        Node.t
        list
        nonterminal
  | N_list_LOWER_NAME_ : Ustring.t list nonterminal
  | N_let_rec : bool nonterminal
  | N_let_binding : (Umber__Untyped.Pattern.t Node.t * Untyped.Expr.t Node.t) nonterminal
  | N_import_stmt : Module.Import.t nonterminal
  | N_import_paths_after_module : Module.Import.Paths.t Nonempty.t nonterminal
  | N_import_paths : Module.Import.Paths.t nonterminal
  | N_flexible_nonempty_COMMA_type_non_fun_
      : (Type.Param.t, Core.never_returns, Parser_scope.Module_path.relative) Type.Expr.t
        Nonempty.t
        nonterminal
  | N_flexible_nonempty_COMMA_type_annot_non_fun_LOWER_NAME__
      : (Ustring.t * Parser_scope.Module_path.relative Umber__Type.Scheme.t) Nonempty.t
        nonterminal
  | N_flexible_nonempty_COMMA_record_field_EQUALS_pattern__
      : (Parser_scope.Value_name.t
        * ( Parser_scope.Module_path.relative Type.Scheme.Bounded.t
          , Parser_scope.Module_path.relative )
          Pattern.t
          option)
        Nonempty.t
        nonterminal
  | N_flexible_nonempty_COMMA_record_field_EQUALS_expr__
      : (Parser_scope.Value_name.t * Untyped.Expr.t Node.t option) Nonempty.t nonterminal
  | N_flexible_nonempty_COMMA_pattern_
      : ( Parser_scope.Module_path.relative Type.Scheme.Bounded.t
        , Parser_scope.Module_path.relative )
        Pattern.t
        Nonempty.t
        nonterminal
  | N_flexible_nonempty_COMMA_pair_UPPER_NAME_type_params_nonempty__
      : (Ustring.t, Type.Param.t Nonempty.t) Import.Tuple2.t Nonempty.t nonterminal
  | N_flexible_nonempty_COMMA_expr_ : Untyped.Expr.t Node.t Nonempty.t nonterminal
  | N_flexible_list_COMMA_type_non_fun_
      : (Type.Param.t, Core.never_returns, Parser_scope.Module_path.relative) Type.Expr.t
        list
        nonterminal
  | N_flexible_list_COMMA_type_annot_non_fun_LOWER_NAME__
      : (Ustring.t * Parser_scope.Module_path.relative Umber__Type.Scheme.t) list
        nonterminal
  | N_flexible_list_COMMA_record_field_EQUALS_pattern__
      : (Parser_scope.Value_name.t
        * ( Parser_scope.Module_path.relative Type.Scheme.Bounded.t
          , Parser_scope.Module_path.relative )
          Pattern.t
          option)
        list
        nonterminal
  | N_flexible_list_COMMA_record_field_EQUALS_expr__
      : (Parser_scope.Value_name.t * Untyped.Expr.t Node.t option) list nonterminal
  | N_flexible_list_COMMA_pattern_
      : ( Parser_scope.Module_path.relative Type.Scheme.Bounded.t
        , Parser_scope.Module_path.relative )
        Pattern.t
        list
        nonterminal
  | N_flexible_list_COMMA_pair_UPPER_NAME_type_params_nonempty__
      : (Ustring.t, Type.Param.t Nonempty.t) Import.Tuple2.t list nonterminal
  | N_flexible_list_COMMA_expr_ : Untyped.Expr.t Node.t list nonterminal
  | N_fixity : Fixity.t nonterminal
  | N_expr_term : Untyped.Expr.t nonterminal
  | N_expr_op_tree
      : (Parser_scope.Value_name.Relative.t Node.t, Untyped.Expr.t Node.t) Btree.t
        nonterminal
  | N_expr_op_term : Untyped.Expr.t nonterminal
  | N_expr_ : Untyped.Expr.t nonterminal
  | N_either_val_name_UPPER_NAME_ : Ustring.t nonterminal
  | N_either_LOWER_NAME_UPPER_NAME_ : Ustring.t nonterminal
  | N_either_COLON_COLON_SPACED_ : unit nonterminal
[@@deriving sexp_of]

<<<<<<< HEAD
let sexp_of_production prod =
  let (X symbol) = I.lhs prod in
  let empty_sexp _ = Sexp.List [] in
  match symbol with
  | T terminal -> sexp_of_terminal empty_sexp terminal
  | N nonterminal -> sexp_of_nonterminal empty_sexp nonterminal
;;

let handle_syntax_error f =
  try Ok (f ()) with
  | Lexer.Syntax_error (pos, msg) ->
    Error
      (Compilation_error.create
         Syntax_error
         ~span:(Span.of_pos pos)
         ~msg:(Atom (Ustring.to_string msg)))
;;

=======
>>>>>>> 2340b20f
let rec lex ~print_tokens_to lexbuf =
  let token = Lexer.read lexbuf in
  sexp_of_token token |> fprint_s ~out:print_tokens_to;
  match token with
  | EOF -> ()
  | _ -> lex ~print_tokens_to lexbuf
;;

let try_lex ~print_tokens_to lexbuf =
  Compilation_error.try_with' (fun () -> lex ~print_tokens_to lexbuf)
;;

let parse ?print_tokens_to lexbuf =
  let lex_remaining ~print_tokens_to lexbuf =
    Option.iter print_tokens_to ~f:(fun print_tokens_to -> lex ~print_tokens_to lexbuf)
  in
  let last_prod = ref None in
  let rec parse ?print_tokens_to last_token lexbuf checkpoint =
    match checkpoint with
    | I.InputNeeded _env ->
      let token = Lexer.read lexbuf in
      Option.iter print_tokens_to ~f:(fun out -> sexp_of_token token |> fprint_s ~out);
      let start_pos, end_pos = Sedlexing.lexing_positions lexbuf in
      let checkpoint = I.offer checkpoint (token, start_pos, end_pos) in
      parse ?print_tokens_to token lexbuf checkpoint
    | I.Shifting _ ->
      let checkpoint = I.resume checkpoint in
      parse ?print_tokens_to last_token lexbuf checkpoint
    | I.AboutToReduce (_, prod) ->
      last_prod := Some prod;
      let checkpoint = I.resume checkpoint in
      parse ?print_tokens_to last_token lexbuf checkpoint
    | I.HandlingError env ->
      lex_remaining ~print_tokens_to lexbuf;
      let state = I.current_state_number env in
      let prod_msg =
        match !last_prod with
        | Some prod -> sprintf !". (Last production: %{sexp: production})" prod
        | None -> ""
      in
      Lexer.syntax_error ~msg:(sprintf "Parser error in state %d%s" state prod_msg) lexbuf
    | I.Accepted v -> v
    | I.Rejected ->
      lex_remaining ~print_tokens_to lexbuf;
      Lexer.syntax_error ~msg:"Invalid syntax (parser rejected the input)" lexbuf
  in
  let start, _ = lexing_positions lexbuf in
  Module.with_filename
    (parse ?print_tokens_to EOF lexbuf (Parser.Incremental.prog start))
    start.pos_fname
;;

let try_parse ?print_tokens_to lexbuf =
  Compilation_error.try_with' (fun () -> parse ?print_tokens_to lexbuf)
;;

let with_file filename ~f =
  In_channel.with_file filename ~f:(fun inx ->
    let lexbuf = Utf8.from_channel inx in
    Sedlexing.set_filename lexbuf filename;
    f lexbuf)
;;

let lex_file ~print_tokens_to =
  with_file ~f:(fun lexbuf -> try_lex ~print_tokens_to lexbuf)
;;

let parse_file ?print_tokens_to = with_file ~f:(try_parse ?print_tokens_to)<|MERGE_RESOLUTION|>--- conflicted
+++ resolved
@@ -179,19 +179,14 @@
   | N_option_preceded_EQUALS_type_decl__
       : Parser_scope.Module_path.relative Type.Decl.decl option nonterminal
   | N_option_preceded_EQUALS_pattern__
-<<<<<<< HEAD
-      : Type.Scheme.Bounded.t Pattern.t option nonterminal
-  | N_option_preceded_EQUALS_expr__ : Untyped.Expr.t option nonterminal
+      : ( Parser_scope.Module_path.relative Type.Scheme.Bounded.t
+        , Parser_scope.Module_path.relative )
+        Pattern.t
+        option
+        nonterminal
+  | N_option_preceded_EQUALS_expr__ : Untyped.Expr.t Node.t option nonterminal
   | N_option_preceded_EQUALS_braces_list_stmt_sig____
       : Module.sig_ Node.t list option nonterminal
-=======
-      : ( Parser_scope.Module_path.relative Type.Scheme.Bounded.t
-        , Parser_scope.Module_path.relative )
-        Pattern.t
-        option
-        nonterminal
-  | N_option_preceded_EQUALS_expr__ : Untyped.Expr.t Node.t option nonterminal
->>>>>>> 2340b20f
   | N_option_parens_fixity__ : Fixity.t option nonterminal
   | N_operator : (Ustring.t list * Ustring.t) nonterminal
   | N_op_section : Untyped.Expr.t nonterminal
@@ -319,7 +314,6 @@
   | N_either_COLON_COLON_SPACED_ : unit nonterminal
 [@@deriving sexp_of]
 
-<<<<<<< HEAD
 let sexp_of_production prod =
   let (X symbol) = I.lhs prod in
   let empty_sexp _ = Sexp.List [] in
@@ -328,18 +322,6 @@
   | N nonterminal -> sexp_of_nonterminal empty_sexp nonterminal
 ;;
 
-let handle_syntax_error f =
-  try Ok (f ()) with
-  | Lexer.Syntax_error (pos, msg) ->
-    Error
-      (Compilation_error.create
-         Syntax_error
-         ~span:(Span.of_pos pos)
-         ~msg:(Atom (Ustring.to_string msg)))
-;;
-
-=======
->>>>>>> 2340b20f
 let rec lex ~print_tokens_to lexbuf =
   let token = Lexer.read lexbuf in
   sexp_of_token token |> fprint_s ~out:print_tokens_to;
