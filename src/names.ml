open Import

module type General_name = sig
  type t = private Ustring.t [@@deriving compare, equal, hash, sexp]

  include Comparable.S with type t := t
  include Hashable.S with type t := t

  val empty : t
  val to_ustring : t -> Ustring.t
end

(* TODO: add string/ustring interning. Should be super easy to just add it to a core
   module like [General_name] that everything else includes and make the
   [of_string]/[of_ustring], etc. do a global hashtable lookup. We can make the names be
   represented as integers and then interning module paths will be fast as you can just
   hash each int in the list. *)
module type Unidentified_name = sig
  include General_name

  val of_ustring : Ustring.t -> t
  val of_string_exn : string -> t
end

module Unidentified_name : Unidentified_name = Ustring

module Extern_name : sig
  include Unidentified_name

  val prim_op_prefix : Uchar.t
  val is_prim_op : t -> bool
end = struct
  include Ustring

  let prim_op_prefix = Uchar.of_char '%'
  let is_prim_op t = (not (is_empty t)) && Uchar.( = ) (get t 0) prim_op_prefix
end

module type Name = sig
  include General_name

  val unidentify : t -> Unidentified_name.t
  val of_ustring : Ustring.t -> t Or_error.t
  val of_ustring_unchecked : Ustring.t -> t
  val of_ustring_exn : Ustring.t -> t
  val of_string_unchecked : string -> t
  val of_string_exn : string -> t
  val of_string_lenient_exn : string -> t
  val arg_type_lenient : t Command.Arg_type.t
end

module type Name_validator = sig
  val coerce : Sedlexing.lexbuf -> Ustring.t Or_error.t
  val coerce_lenient : string -> Ustring.t Or_error.t
end

module Identified_ustring (V : Name_validator) : Name = struct
  include Ustring

  let unidentify = to_ustring >> Unidentified_name.of_ustring
  let of_ustring_unchecked = of_ustring

  let of_ustring ustr =
    let lexbuf = Sedlexing.from_uchar_array (to_array ustr) in
    V.coerce lexbuf
  ;;

  let of_ustring_exn = ok_exn << of_ustring
  let of_string_unchecked = of_string_exn

  let of_string_exn str =
    let lexbuf = Sedlexing.Utf8.from_string str in
    V.coerce lexbuf |> ok_exn
  ;;

  let of_string_lenient_exn str = V.coerce_lenient str |> ok_exn
  let arg_type_lenient = Command.Arg_type.create of_string_lenient_exn
end

module Lower_name = Identified_ustring (struct
  let coerce = Lex_helpers.lex_lower_name

  let coerce_lenient str =
    (* TODO: add proper unicode capitalization to lower name/upper name checking *)
    String.uncapitalize str |> Sedlexing.Utf8.from_string |> coerce
  ;;
end)

module Upper_name = Identified_ustring (struct
  let coerce lexbuf = Lex_helpers.lex_upper_name lexbuf
  let coerce_lenient str = String.capitalize str |> Sedlexing.Utf8.from_string |> coerce
end)

module Module_name : Name = Upper_name

module Module_path : sig
  type +'a t = private Module_name.t list [@@deriving compare, equal, hash, sexp]
  type absolute = [ `Absolute ] [@@deriving compare, equal, hash, sexp]
  type relative = [ `Relative ] [@@deriving compare, equal, hash, sexp]

  val is_empty : _ t -> bool
  val is_prefix : prefix:'a t -> 'a t -> bool
  val append : 'a t -> Module_name.t list -> 'a t
  val append' : 'a t -> relative t -> 'a t
  val last : _ t -> Module_name.t option
  val drop_last : 'a t -> 'a t option
  val drop_last_n_exn : 'a t -> int -> 'a t
  val split_last : 'a t -> ('a t * Module_name.t) option
  val to_ustring : _ t -> Ustring.t
  val to_string : _ t -> string
  val to_module_names : _ t -> Module_name.t list
  val of_module_names_unchecked : Module_name.t list -> _ t

  module Relative : sig
    type nonrec t = relative t [@@deriving compare, equal, hash, sexp]

    include Comparable.S with type t := t
    include Hashable.S with type t := t

    val of_module_names : Module_name.t list -> t
    val of_ustrings_unchecked : Ustring.t list -> t
    val of_ustrings_exn : Ustring.t list -> t
    val empty : t
  end

  module Absolute : sig
    type nonrec t = absolute t [@@deriving compare, equal, hash, sexp]

    include Comparable.S with type t := t
    include Hashable.S with type t := t

    val of_relative_unchecked : Relative.t -> t
    val empty : t
  end
end = struct
  type 'a t = Module_name.t list [@@deriving compare, equal, hash, sexp]
  type absolute = [ `Absolute ] [@@deriving compare, equal, hash, sexp]
  type relative = [ `Relative ] [@@deriving compare, equal, hash, sexp]

  let is_empty = List.is_empty

  let rec is_prefix ~prefix:t t' =
    match t, t' with
    | [], ([] | _ :: _) -> true
    | _ :: _, [] -> false
    | module_name :: rest, module_name' :: rest' ->
      if Module_name.equal module_name module_name'
      then is_prefix ~prefix:rest rest'
      else false
  ;;

  let append = ( @ )
  let append' = ( @ )
  let last = List.last
  let drop_last = List.drop_last
  let split_last = List.split_last

  let drop_last_n_exn t n =
    let remaining = List.length t - n in
    if remaining < 0
    then
      Compilation_error.raise
        Name_error
        ~msg:
          [%message
            "Relative path went up too many nesting levels" (n : int) ~path:(t : _ t)];
    List.take t remaining
  ;;

  let to_ustring path =
    let q = Queue.create ~capacity:(List.length path * 10) () in
    List.iter path ~f:(fun s ->
      Queue.enqueue q (Uchar.of_char '.');
      Ustring.iter (Module_name.to_ustring s) ~f:(Queue.enqueue q));
    ignore (Queue.dequeue q : Uchar.t option);
    Queue.to_array q |> Ustring.of_array_unchecked
  ;;

  let to_string t = to_ustring t |> Ustring.to_string
  let to_module_names = Fn.id
  let of_module_names_unchecked = Fn.id

  module Relative = struct
    (* TODO: Maybe the sexp of this type should use the nice ustring representation, rather
     than just being a sexp list. *)
    module T = struct
      type t = Module_name.t list [@@deriving compare, equal, hash, sexp]
    end

    include T
    include Comparable.Make (T)
    include Hashable.Make (T)

    let of_module_names = Fn.id
    let of_ustrings_unchecked = List.map ~f:Module_name.of_ustring_unchecked
    let of_ustrings_exn = List.map ~f:Module_name.of_ustring_exn
    let empty = []
  end

  module Absolute = struct
    include Relative

    let of_relative_unchecked = Fn.id
  end
end

module type Name_qualified = sig
  include Name

  type name := t

  module Qualified : sig
    type 'a t = 'a Module_path.t * name [@@deriving compare, equal, hash, sexp]
  end

  module Relative : sig
    type t = Module_path.relative Qualified.t [@@deriving compare, equal, hash, sexp]

    include Stringable.S with type t := t
    include Comparable.S with type t := t
    include Hashable.S with type t := t

    val with_path : Module_path.Relative.t -> name -> t
    val of_ustrings_unchecked : Ustring.t list * Ustring.t -> t
    val of_ustrings_exn : Ustring.t list * Ustring.t -> t
    val to_ustring : t -> Ustring.t
  end

  module Absolute : sig
    type t = Module_path.absolute Qualified.t [@@deriving compare, equal, hash, sexp]

    include Stringable.S with type t := t
    include Comparable.S with type t := t
    include Hashable.S with type t := t

    val of_relative_unchecked : Relative.t -> t
    val with_path : Module_path.Absolute.t -> name -> t
    val to_ustring : t -> Ustring.t
  end
end

module Ustring_qualified (N : Name) : Name_qualified = struct
  include N

  module Qualified = struct
    type nonrec 'a t = 'a Module_path.t * t [@@deriving compare, equal, hash]

    let iter_chars ((path, name) : _ t) ~f =
      List.iter (Module_path.to_module_names path) ~f:(fun module_name ->
        Ustring.iter (Module_name.to_ustring module_name) ~f;
        f (Uchar.of_char '.'));
      Ustring.iter (to_ustring name) ~f
    ;;

    let total_len (path, name) =
      List.fold
        (Module_path.to_module_names path)
        ~init:(Ustring.length (to_ustring name))
        ~f:(fun len module_name ->
          (* Add 1 additional char for the '.' *)
          len + Ustring.length (Module_name.to_ustring module_name) + 1)
    ;;

    let to_string t =
      let buf = Buffer.create ((total_len t + 3) / 4) in
      iter_chars t ~f:(Uchar.add_to_buffer buf);
      Buffer.contents buf
    ;;

    let to_ustring t =
      let q = Queue.create ~capacity:(total_len t) () in
      iter_chars t ~f:(Queue.enqueue q);
      Queue.to_array q |> Ustring.of_array_unchecked
    ;;

    let split_dots s =
      let rec loop i j acc s =
        if Int.( >= ) j (String.length s)
        then List.rev acc, String.subo s ~pos:i
        else if Char.equal s.[j] '.'
        then
          if Int.equal i j
          then
            (* Multiple '.'s in a row. This is ok, seen in e.g.
                   `Std.Prelude.Operators..` This is only allowed in the name itself, so
                   we can just take the rest of the string *)
            List.rev acc, String.subo s ~pos:i
          else (
            let substring = String.sub s ~pos:i ~len:(j - i) in
            match Module_name.of_ustring (Ustring.of_string_exn substring) with
            | Error _ ->
              (* This is not a module name, so it must be the last name in the path. *)
              List.rev acc, String.subo s ~pos:i
            | Ok module_name -> loop (j + 1) (j + 1) (module_name :: acc) s)
        else loop i (j + 1) acc s
      in
      loop 0 0 [] s
    ;;

    let of_string s =
      let path, name = split_dots s in
      if String.is_empty name then failwithf "Bad qualified name: '%s'" s ();
      Module_path.of_module_names_unchecked path, of_string_unchecked name
    ;;

    let sexp_of_t _ t : Sexp.t = Atom (to_string t)

    let t_of_sexp _ (sexp : Sexp.t) =
      match sexp with
      | Atom s -> of_string s
      | List _ as sexp ->
        raise_s [%message "Qualified.t_of_sexp: expected atom" (sexp : Sexp.t)]
    ;;
  end

  module Make (Phantom : T) = struct
    include Qualified

    module T = struct
      type t = (Phantom.t[@ignore] [@sexp.opaque]) Qualified.t
      [@@deriving compare, equal, hash, sexp]
    end

    include T
    include Comparable.Make (T)
    include Hashable.Make (T)

    let with_path path name = path, name

    let of_ustrings_unchecked (path, name) =
      ( Module_path.of_module_names_unchecked
          (List.map path ~f:Module_name.of_ustring_unchecked)
      , of_ustring_unchecked name )
    ;;

    let of_ustrings_exn (path, name) =
      ( Module_path.of_module_names_unchecked (List.map path ~f:Module_name.of_ustring_exn)
      , of_ustring_exn name )
    ;;
  end

  module Relative = Make (struct
    type t = Module_path.relative
  end)

  module Absolute = struct
    include Make (struct
      type t = Module_path.absolute
    end)

    let of_relative_unchecked (path, name) =
      Module_path.Absolute.of_relative_unchecked path, name
    ;;
  end
end

module Lower_name_qualified = Ustring_qualified (Lower_name)
module Upper_name_qualified = Ustring_qualified (Upper_name)
<<<<<<< HEAD
module Type_name : Name_qualified = Upper_name_qualified

module Effect_name : sig
  include Name_qualified

  val to_type_name : t -> Type_name.t

  module Qualified : sig
    include module type of Qualified

    val to_type_name : t -> Type_name.Qualified.t
  end
end = struct
  include Upper_name_qualified

  let to_type_name = Type_name.of_ustring_unchecked << to_ustring

  module Qualified = struct
    include Qualified

    let to_type_name (path, name) = path, to_type_name name
  end
=======

module Type_name : sig
  include Name_qualified

  (** Create a fresh type name that looks like `_Skolemized1`. For use in creating fresh
      abstract types ("skolemization"). *)
  val create_skolemized : unit -> t
end = struct
  include Upper_name_qualified
  module Skolemized_id = Unique_id.Int ()

  let create_skolemized () =
    let id = Skolemized_id.create () in
    of_string_unchecked [%string "_Skolemized%{id#Skolemized_id}"]
  ;;
>>>>>>> 2340b20f
end

module Cnstr_name : Name_qualified = Upper_name_qualified
module Trait_name : Name_qualified = Upper_name_qualified

module Value_name : sig
  include Name_qualified

  val of_cnstr_name : Cnstr_name.t -> t
  val to_cnstr_name : t -> Cnstr_name.t Or_error.t
  val is_cnstr_name : t -> bool

  module Qualified : sig
    include module type of Qualified

    val of_cnstr_name : 'n Cnstr_name.Qualified.t -> 'n t
    val to_cnstr_name : 'n t -> 'n Cnstr_name.Qualified.t Or_error.t
  end
end = struct
  include Lower_name_qualified

  let of_cnstr_name = of_ustring_unchecked << Cnstr_name.to_ustring
  let to_cnstr_name = Cnstr_name.of_ustring << to_ustring
  let is_cnstr_name = Or_error.is_ok << to_cnstr_name

  module Qualified = struct
    include Qualified

    let of_cnstr_name (path, name) = path, of_cnstr_name name

    let to_cnstr_name (path, name) =
      let%map.Or_error name = to_cnstr_name name in
      path, name
    ;;
  end
end

module Type_param_name : sig
  include Name_qualified

  val default : t
  val next : t -> t
end = struct
  include Lower_name_qualified

  let default = of_string_unchecked "a"

  (* Generates names like: "a", .., "z", "aa", "ab", .. *)
  let next param =
    let param = to_ustring param in
    let buf = Buffer.create (Ustring.length param) in
    let rec loop buf param len =
      if Int.(len - 1 < Ustring.length param)
      then (
        let letter = Ustring.get param (len - 1) in
        match Uchar.to_char letter with
        | Some ('a' .. 'y' as letter) ->
          Ustring.add_substring_to_buffer buf param ~pos:0 ~len:(len - 1);
          Buffer.add_char buf (Char.unsafe_of_int (Char.to_int letter + 1))
        | Some _ | None ->
          loop buf param (len - 1);
          Buffer.add_char buf 'a')
      else Buffer.add_char buf 'a'
    in
    loop buf param (Ustring.length param);
    of_string_unchecked (Buffer.contents buf)
  ;;
end

module Mir_name : sig
  type t [@@deriving compare, equal, hash, sexp_of]

  include Comparable.S_plain with type t := t
  include Hashable.S_plain with type t := t

  module Name_table : sig
    type t [@@deriving sexp_of]

    val create : unit -> t
  end

  val create_value_name : Name_table.t -> Value_name.Absolute.t -> t
  val create_exportable_name : Value_name.Absolute.t -> t
  val copy_name : Name_table.t -> t -> t
  val to_ustring : t -> Ustring.t
  val to_string : t -> string
end = struct
  module Name_table = struct
    type t = int Value_name.Absolute.Table.t [@@deriving sexp_of]

    let create () = Value_name.Absolute.Table.create ()
  end

  module T = struct
    module U = struct
      type t = Value_name.Absolute.t * int [@@deriving compare, equal, hash]

      let to_string (value_name, id) =
        if id = 0
        then Value_name.Absolute.to_string value_name
        else [%string "%{value_name#Value_name.Absolute}.%{id#Int}"]
      ;;

      let to_ustring (value_name, id) =
        let ustr = Value_name.Absolute.to_ustring value_name in
        if id = 0 then ustr else Ustring.(ustr ^ of_string_exn [%string ".%{id#Int}"])
      ;;

      (* TODO: I don't think this is actually used. We should probably remove it. *)
      let of_string str =
        let name, id =
          match String.rsplit2 str ~on:'.' with
          | Some (name, id) ->
            if (not (String.is_empty id)) && String.for_all ~f:Char.is_digit id
            then name, Int.of_string id
            else str, 0
          | None -> str, 0
        in
        Value_name.Absolute.of_string name, id
      ;;
    end

    include U
    include Sexpable.Of_stringable (U)
  end

  include T
  include Comparable.Make (T)
  include Hashable.Make (T)

  let create_exportable_name value_name = value_name, 0

  let create_value_name name_table value_name =
    let id = Option.value (Hashtbl.find name_table value_name) ~default:1 in
    Hashtbl.set name_table ~key:value_name ~data:(id + 1);
    value_name, id
  ;;

  let copy_name name_table (value_name, _) = create_value_name name_table value_name
end<|MERGE_RESOLUTION|>--- conflicted
+++ resolved
@@ -356,48 +356,7 @@
 
 module Lower_name_qualified = Ustring_qualified (Lower_name)
 module Upper_name_qualified = Ustring_qualified (Upper_name)
-<<<<<<< HEAD
 module Type_name : Name_qualified = Upper_name_qualified
-
-module Effect_name : sig
-  include Name_qualified
-
-  val to_type_name : t -> Type_name.t
-
-  module Qualified : sig
-    include module type of Qualified
-
-    val to_type_name : t -> Type_name.Qualified.t
-  end
-end = struct
-  include Upper_name_qualified
-
-  let to_type_name = Type_name.of_ustring_unchecked << to_ustring
-
-  module Qualified = struct
-    include Qualified
-
-    let to_type_name (path, name) = path, to_type_name name
-  end
-=======
-
-module Type_name : sig
-  include Name_qualified
-
-  (** Create a fresh type name that looks like `_Skolemized1`. For use in creating fresh
-      abstract types ("skolemization"). *)
-  val create_skolemized : unit -> t
-end = struct
-  include Upper_name_qualified
-  module Skolemized_id = Unique_id.Int ()
-
-  let create_skolemized () =
-    let id = Skolemized_id.create () in
-    of_string_unchecked [%string "_Skolemized%{id#Skolemized_id}"]
-  ;;
->>>>>>> 2340b20f
-end
-
 module Cnstr_name : Name_qualified = Upper_name_qualified
 module Trait_name : Name_qualified = Upper_name_qualified
 
