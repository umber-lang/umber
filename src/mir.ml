open Import
open Names

module Cnstr = struct
  (* TODO: decide what to do with records *)
  module T = struct
    type t =
      | Named of Cnstr_name.t
      | Tuple
    [@@deriving compare, equal, sexp, variants]
  end

  include T
  include Comparable.Make (T)
end

module Block_index : sig
  type t [@@deriving sexp]

  val of_int : int -> t
  val to_int : t -> int
end = struct
  type t = int [@@deriving sexp]

  let of_int = Fn.id
  let to_int = Fn.id
end

module Cnstr_info : sig
  type t [@@deriving sexp_of]

  (* TODO: Consider exposing a function to zip with the list of args. I think the
     callsites generally do that, which leads to looking up each constructor separately. *)

  val tag : t -> Cnstr.t -> Cnstr_tag.t
  val arg_type : t -> Cnstr.t -> Block_index.t -> Module_path.absolute Type.Scheme.t
  val cnstrs : t -> Cnstr.t list

  val fold
    :  t
    -> init:'acc
    -> f:
         ('acc
          -> Cnstr.t
          -> Cnstr_tag.t
          -> Module_path.absolute Type.Scheme.t list
          -> 'acc)
    -> 'acc

  val of_variants : (Cnstr_name.t * Module_path.absolute Type.Scheme.t list) list -> t
  val of_tuple : Module_path.absolute Type.Scheme.t list -> t
end = struct
  type t =
    | Variants of
        { constant_cnstrs : Cnstr_name.t list
        ; non_constant_cnstrs :
            (Cnstr_name.t * Module_path.absolute Type.Scheme.t list) list
        }
    | Tuple of Module_path.absolute Type.Scheme.t list
  [@@deriving sexp_of]

  let of_variants variants =
    let constant_cnstrs, non_constant_cnstrs =
      List.partition_map variants ~f:(fun (cnstr_name, args) ->
        if List.is_empty args then First cnstr_name else Second (cnstr_name, args))
    in
    Variants { constant_cnstrs; non_constant_cnstrs }
  ;;

  let of_tuple args = Tuple args

  let fold t ~init:acc ~f =
    match t with
    | Variants { constant_cnstrs; non_constant_cnstrs } ->
      let acc =
        List.foldi constant_cnstrs ~init:acc ~f:(fun i acc cnstr_name ->
          f acc (Cnstr.Named cnstr_name) (Cnstr_tag.of_int i) [])
      in
      List.foldi non_constant_cnstrs ~init:acc ~f:(fun i acc (cnstr_name, args) ->
        f acc (Named cnstr_name) (Cnstr_tag.of_int i) args)
    | Tuple args -> f acc Tuple Cnstr_tag.default args
  ;;

  let cnstrs t = List.rev (fold t ~init:[] ~f:(fun acc cnstr _tag _args -> cnstr :: acc))

  let lookup_cnstr t cnstr =
    match t, (cnstr : Cnstr.t) with
    | Variants { constant_cnstrs; non_constant_cnstrs }, Named cnstr_name ->
      (match
         List.findi constant_cnstrs ~f:(fun (_ : int) -> Cnstr_name.( = ) cnstr_name)
       with
       | Some (i, (_ : Cnstr_name.t)) -> Cnstr_tag.of_int i, []
       | None ->
         (match
            List.findi non_constant_cnstrs ~f:(fun _ ->
              Cnstr_name.( = ) cnstr_name << fst)
          with
          | Some (i, (_, args)) -> Cnstr_tag.of_int i, args
          | None ->
            compiler_bug
              [%message
                "Constructor name lookup failed"
                  (cnstr_name : Cnstr_name.t)
                  ~cnstr_info:(t : t)]))
    | Tuple args, Tuple -> Cnstr_tag.default, args
    | Variants _, Tuple | Tuple _, Named _ ->
      compiler_bug
        [%message "Incompatible cnstr info" (cnstr : Cnstr.t) ~cnstr_info:(t : t)]
  ;;

  let tag t cnstr = fst (lookup_cnstr t cnstr)

  let arg_type t cnstr index =
    List.nth_exn (snd (lookup_cnstr t cnstr)) (Block_index.to_int index)
  ;;
end

module Fun_decl = struct
  type t =
    { name : Mir_name.t
    ; arity : int
    }
  [@@deriving sexp_of]
end

module Extern_decl = struct
  type t =
    { name : Mir_name.t
    ; extern_name : Extern_name.t
    ; arity : int
    }
  [@@deriving sexp_of]
end

(* TODO: This doesn't handle polymorphic types particularly smartly. Should think about
   whether that matters. *)
let rec arity_of_type ~names : Module_path.absolute Type.Scheme.t -> int = function
  | Var _ | Tuple _ -> 0
  | Type_app (type_name, _) ->
    (match
       snd (Name_bindings.find_absolute_type_decl ~defs_only:true names type_name)
     with
     | Abstract | Variants _ | Record _ -> 0
     | Alias type_ -> arity_of_type ~names type_)
  | Function (args, _, _) -> Nonempty.length args
  | Partial_function _ -> .
;;

module Context : sig
  type t [@@deriving sexp_of]

  val create : names:Name_bindings.t -> name_table:Mir_name.Name_table.t -> t
  val add_value_name : t -> Value_name.t -> t * Mir_name.t
  val copy_name : t -> Mir_name.t -> Mir_name.t

  module Extern_info : sig
    type t =
      | Local
      | External of { arity : int }
      | Bool_intrinsic of { tag : Cnstr_tag.t }
    [@@deriving sexp_of]
  end

  val find_value_name : t -> Value_name.Absolute.t -> Mir_name.t * Extern_info.t
  val find_value_name_assert_local : t -> Value_name.t -> Mir_name.t
  val find_value_name_assert_external : t -> Value_name.t -> Mir_name.t
  val peek_value_name : t -> Value_name.Absolute.t -> Mir_name.t option

  type find_override := Value_name.Absolute.t -> Mir_name.t -> Mir_name.t option

  val with_find_override : t -> f:find_override -> t
  val with_module : t -> Module_name.t -> f:(t -> t * 'a) -> t * 'a
  val current_path : t -> Module_path.Absolute.t
  val find_cnstr_info : t -> Module_path.absolute Type.Scheme.t -> Cnstr_info.t

  val find_cnstr_info_from_decl
    :  t
    -> Module_path.absolute Type.Decl.decl
    -> follow_aliases:bool
    -> Cnstr_info.t option
end = struct
  module Extern_info = struct
    type t =
      | Local
      | External of { arity : int }
      | Bool_intrinsic of { tag : Cnstr_tag.t }
    [@@deriving sexp_of]
  end

  type t =
    { expr_local_names : Mir_name.t Value_name.Absolute.Map.t
    ; toplevel_names : (Mir_name.t * Extern_info.t) Value_name.Absolute.Table.t
    ; module_path : Module_path.Absolute.t
    ; name_bindings : (Name_bindings.t[@sexp.opaque])
    ; name_table : (Mir_name.Name_table.t[@sexp.opaque])
    ; find_override :
        (Value_name.Absolute.t -> Mir_name.t -> Mir_name.t option[@sexp.opaque])
    }
  [@@deriving sexp_of]

  let with_module t module_name ~f =
    let name_bindings =
      Name_bindings.into_module t.name_bindings module_name ~place:`Def
    in
    let t, x = f { t with name_bindings } in
    { t with name_bindings = Name_bindings.into_parent name_bindings }, x
  ;;

  let current_path t = Name_bindings.current_path t.name_bindings
  let copy_name t name = Mir_name.copy_name t.name_table name

  let lookup_toplevel_name t ((path, _) as name) =
    let entry = Name_bindings.find_absolute_entry t.name_bindings name in
    let extern_name = Name_bindings.Name_entry.extern_name entry in
    let fallback_to_external () : Extern_info.t =
      let scheme =
        Option.value_or_thunk (Name_bindings.Name_entry.scheme entry) ~default:(fun () ->
          compiler_bug
            [%message
              "Didn't find type scheme for external name entry"
                (name : Value_name.Absolute.t)
                (entry : Name_bindings.Name_entry.t)])
      in
      External { arity = arity_of_type ~names:t.name_bindings scheme }
    in
    let extern_info : Extern_info.t =
      match extern_name with
      | None ->
        if Module_path.is_prefix path ~prefix:t.module_path
        then Local
        else fallback_to_external ()
      | Some extern_name ->
        (match Extern_name.to_ustring extern_name |> Ustring.to_string with
         | "%false" -> Bool_intrinsic { tag = Cnstr_tag.of_int 0 }
         | "%true" -> Bool_intrinsic { tag = Cnstr_tag.of_int 1 }
         | _ -> fallback_to_external ())
    in
    let mir_name = Mir_name.create_exportable_name name in
    mir_name, extern_info
  ;;

  let peek_toplevel_name_internal t name =
    try
      Some
        (Hashtbl.find_or_add t.toplevel_names name ~default:(fun () ->
           lookup_toplevel_name t name))
    with
    | Compilation_error.Compilation_error { kind = Name_error; _ } -> None
  ;;

  let peek_value_name_internal t name : (Mir_name.t * Extern_info.t) option =
    match Map.find t.expr_local_names name with
    | Some mir_name -> Some (mir_name, Local)
    | None -> peek_toplevel_name_internal t name
  ;;

  let add_value_name t name =
    let path = Name_bindings.current_path t.name_bindings in
    let name = path, name in
    let mir_name = Mir_name.create_value_name t.name_table name in
    ( { t with expr_local_names = Map.set t.expr_local_names ~key:name ~data:mir_name }
    , mir_name )
  ;;

  let find_value_name t name : Mir_name.t * Extern_info.t =
    match peek_value_name_internal t name with
    | Some ((name', _) as entry) ->
      (match t.find_override name name' with
       | Some name_override -> name_override, Local
       | None -> entry)
    | None ->
      compiler_bug
        [%message "Name missing from context" (name : Value_name.Absolute.t) (t : t)]
  ;;

  let peek_value_name t name = peek_value_name_internal t name |> Option.map ~f:fst

  let find_value_name_assert_internal t name ~extern_info_matches ~expected =
    let name, extern_info =
      find_value_name t (Name_bindings.current_path t.name_bindings, name)
    in
    if not (extern_info_matches extern_info)
    then
      compiler_bug
        [%message
          "Unexpected extern info value"
            (name : Mir_name.t)
            (extern_info : Extern_info.t)
            (expected : string)];
    name
  ;;

  let find_value_name_assert_local =
    find_value_name_assert_internal ~expected:"local" ~extern_info_matches:(function
      | Local | Bool_intrinsic _ -> true
      | External _ -> false)
  ;;

  let find_value_name_assert_external =
    find_value_name_assert_internal ~expected:"external" ~extern_info_matches:(function
      | External _ | Bool_intrinsic _ -> true
      | Local -> false)
  ;;

  let with_find_override t ~f =
    { t with
      find_override =
        (fun name name' ->
          match t.find_override name name' with
          | Some _ as name -> name
          | None -> f name name')
    }
  ;;

  let create ~names:name_bindings ~name_table =
    { expr_local_names = Value_name.Absolute.Map.empty
    ; toplevel_names = Value_name.Absolute.Table.create ()
    ; module_path = Name_bindings.current_path name_bindings
    ; name_bindings
    ; name_table
    ; find_override = (fun _ _ -> None)
    }
  ;;

  let cnstr_info_lookup_failed type_ =
    compiler_bug
      [%message
        "Constructor info lookup failed" (type_ : Module_path.absolute Type.Scheme.t)]
  ;;

  let rec find_cnstr_info_internal t type_ =
    match (type_ : Module_path.absolute Type.Scheme.t) with
    | Type_app (type_name, _args) ->
      let decl =
        snd
          (Name_bindings.find_absolute_type_decl
             ~defs_only:true
             t.name_bindings
             type_name)
      in
      find_cnstr_info_from_decl t decl ~follow_aliases:true
    | Tuple args -> Some (Cnstr_info.of_tuple args)
    | Function _ | Partial_function _ | Var _ -> cnstr_info_lookup_failed type_

  and find_cnstr_info_from_decl t decl ~follow_aliases =
    match (decl : _ Type.Decl.decl) with
    | Alias alias -> if follow_aliases then find_cnstr_info_internal t alias else None
    | Variants variants -> Some (Cnstr_info.of_variants variants)
    | Abstract | Record _ -> None
  ;;

  let find_cnstr_info t type_ =
    Option.value_or_thunk (find_cnstr_info_internal t type_) ~default:(fun () ->
      compiler_bug
        [%message
          "Constructor info lookup failed" (type_ : Module_path.absolute Type.Scheme.t)])
  ;;
end

module Simple_pattern : sig
  type t =
    | Constant of Literal.t
    | Catch_all of Value_name.t option
    | As of t * Value_name.t
    | Cnstr_appl of Cnstr.t * t list
  [@@deriving sexp, variants]

  val flatten_typed_pattern : Typed.Pattern.t -> t Nonempty.t
  val flatten_typed_pattern_no_unions : Typed.Pattern.t -> label:string -> t
  val names : t -> Value_name.Set.t

  module Coverage : sig
    type simple_pattern = t
    type t

    val of_pattern : simple_pattern -> t
    val of_patterns : simple_pattern Nonempty.t -> t
    val combine : t -> t -> t

    val missing_cases
      :  t
      -> ctx:Context.t
      -> input_type:Module_path.absolute Type.Scheme.t
      -> simple_pattern list
  end
end = struct
  type t =
    | Constant of Literal.t
    | Catch_all of Value_name.t option
    | As of t * Value_name.t
    | Cnstr_appl of Cnstr.t * t list
  [@@deriving sexp, variants]

  let names =
    let rec loop acc t =
      match t with
      | Constant _ | Catch_all None -> acc
      | Catch_all (Some name) -> Set.add acc name
      | As (t, name) -> loop (Set.add acc name) t
      | Cnstr_appl (_, ts) -> List.fold ts ~init:acc ~f:loop
    in
    fun t -> loop Value_name.Set.empty t
  ;;

  let flatten_typed_pattern pattern =
    let rec loop : Typed.Pattern.t -> t Nonempty.t = function
      | Constant lit -> [ Constant lit ]
      | Catch_all name -> [ Catch_all name ]
      | As (pattern, name) -> Nonempty.map (loop pattern) ~f:(Fn.flip as_ name)
      | Cnstr_appl ((_, cnstr_name), args) -> of_cnstr_appl (Cnstr.Named cnstr_name) args
      | Tuple fields -> of_cnstr_appl Tuple fields
      | Record _fields ->
        (*let field_names, field_patterns =
          List.fold
            fields
            ~init:(Value_name.Set.empty, [])
            ~f:(fun (field_names, field_patterns) (name, pattern) ->
            let pattern =
              Option.value pattern ~default:(Catch_all (Some name))
            in
            Set.add field_names name, pattern :: field_patterns)
        in
        of_cnstr_appl (record_cnstr_name field_names) (List.rev field_patterns)*)
        failwith "TODO: flatten_typed_pattern: record patterns"
      | Union (pat1, pat2) -> Nonempty.(loop pat1 @ loop pat2)
      | Type_annotation _ -> .
    and of_cnstr_appl cnstr args =
      match Nonempty.of_list args with
      | None -> [ Cnstr_appl (cnstr, []) ]
      | Some args ->
        Nonempty.map args ~f:loop
        |> Nonempty.cartesian_product_all
        |> Nonempty.map ~f:(fun args -> Cnstr_appl (cnstr, Nonempty.to_list args))
    in
    loop pattern
  ;;

  let flatten_typed_pattern_no_unions pattern ~label =
    match flatten_typed_pattern pattern with
    | [ arg ] -> arg
    | _ :: _ :: _ ->
      let msg = [%string "Pattern unions in %{label} are not supported"] in
      Compilation_error.raise Mir_error ~msg:[%message msg (pattern : Typed.Pattern.t)]
  ;;

  module Coverage = struct
    type simple_pattern = t

    type t =
      (* TODO: We use `largest_seen` to keep track of an example of a literal value not
         included in a union of literal patterns. But this won't work if you match on the
         max value of an int and also match on the lowest value, since we will report
         `Int.max_value + 1 == Int.min_value` as the not-covered value, even though it was
         covered. There are similar issues for chars/floats. For ints/floats/chars, we
         can probably do something like keep track of the covered ranges. *)
      | Inexhaustive : { largest_seen : Literal.t } -> t
      | Exhaustive
      | By_cnstr : t list Cnstr.Map.t -> t

    let rec of_pattern : simple_pattern -> t = function
      | Constant lit -> Inexhaustive { largest_seen = lit }
      | Catch_all _ -> Exhaustive
      | As (pat, _) -> of_pattern pat
      | Cnstr_appl (cnstr, args) ->
        By_cnstr (Cnstr.Map.singleton cnstr (List.map ~f:of_pattern args))
    ;;

    let rec combine coverage coverage' =
      match coverage, coverage' with
      | Exhaustive, _ | _, Exhaustive -> Exhaustive
      | Inexhaustive { largest_seen = x }, Inexhaustive { largest_seen = y } ->
        Inexhaustive
          { largest_seen =
              (match x, y with
               | Int i, Int i' -> Int (max i i')
               | Float x, Float x' -> Float (Float.max x x')
               | Char c, Char c' -> Char (Uchar.max c c')
               | String s, String s' -> String (Ustring.max s s')
               | _ ->
                 compiler_bug
                   [%message
                     "Incompatible literals in pattern" (x : Literal.t) (y : Literal.t)])
          }
      | Inexhaustive _, (By_cnstr _ as by_cnstr)
      | (By_cnstr _ as by_cnstr), Inexhaustive _ -> by_cnstr
      | By_cnstr coverage_by_cnstr, By_cnstr coverage_by_cnstr' ->
        merge_by_cnstr coverage_by_cnstr coverage_by_cnstr'

    and merge_by_cnstr coverage_by_cnstr coverage_by_cnstr' =
      By_cnstr
        (Map.merge_skewed coverage_by_cnstr coverage_by_cnstr' ~combine:(fun ~key:_ ->
           List.map2_exn ~f:combine))
    ;;

    let add_pattern coverage pattern =
      match coverage with
      | Exhaustive -> Exhaustive
      | Inexhaustive _ -> of_pattern pattern
      | By_cnstr coverage_by_cnstr ->
        (match of_pattern pattern with
         | Exhaustive -> Exhaustive
         | Inexhaustive _ -> coverage
         | By_cnstr coverage_by_cnstr' ->
           merge_by_cnstr coverage_by_cnstr coverage_by_cnstr')
    ;;

    let of_patterns Nonempty.(pattern :: patterns) =
      List.fold_until patterns ~init:(of_pattern pattern) ~f:(fun coverage pattern ->
        match add_pattern coverage pattern with
        | Exhaustive -> Stop Exhaustive
        | coverage -> Continue coverage)
      |> Fold_action.id
    ;;

    let asterisk = Ustring.of_string_exn "*"

    let rec missing_cases coverage ~ctx ~input_type =
      match coverage with
      | Exhaustive -> []
      | Inexhaustive { largest_seen } ->
        [ Constant
            (match largest_seen with
             | Int i -> Int (i + 1)
             | Float x -> Float (x +. 1.)
             | Char c -> Char (Option.value (Uchar.succ c) ~default:Uchar.min_value)
             | String s -> String (Ustring.( ^ ) asterisk s))
        ]
      | By_cnstr coverage_by_cnstr ->
        let cnstr_info = Context.find_cnstr_info ctx input_type in
        let all_cnstrs = Cnstr_info.cnstrs cnstr_info |> Cnstr.Set.of_list in
        let arity = Set.length all_cnstrs in
        let missing_cnstrs =
          Set.diff all_cnstrs (Map.key_set coverage_by_cnstr)
          |> Set.to_list
          |> List.map ~f:(fun cnstr ->
               Cnstr_appl (cnstr, List.init arity ~f:(const (Catch_all None))))
        in
        let missing_in_args =
          Map.to_alist coverage_by_cnstr
          |> List.concat_map ~f:(fun (cnstr, args) ->
               match Nonempty.of_list args with
               | None -> []
               | Some args ->
                 let missing_cases_per_arg =
                   Nonempty.mapi args ~f:(fun i arg ->
                     let input_type =
                       Cnstr_info.arg_type cnstr_info cnstr (Block_index.of_int i)
                     in
                     missing_cases ~ctx ~input_type arg)
                 in
                 if Nonempty.for_all ~f:List.is_empty missing_cases_per_arg
                 then []
                 else
                   Nonempty.map missing_cases_per_arg ~f:(function
                     | x :: xs -> Nonempty.(x :: xs)
                     | [] -> [ Catch_all None ])
                   |> Nonempty.cartesian_product_all
                   |> Nonempty.map ~f:(fun args ->
                        Cnstr_appl (cnstr, Nonempty.to_list args))
                   |> Nonempty.to_list)
        in
        missing_cnstrs @ missing_in_args
    ;;
  end
end

module Expr = struct
  type t =
    | Primitive of Literal.t
    | Name of Mir_name.t
    (* TODO: recursive lets? Mutual recursion? (will surely need a rec flag at least)
       Can maybe handle that in toplevel function definitions. *)
    | Let of Mir_name.t * t * t
    | Fun_call of Mir_name.t * t Nonempty.t
    | Make_block of
        { tag : Cnstr_tag.t
        ; fields : t list [@sexp.omit_nil]
        }
    | Get_block_field of Block_index.t * t
    | Cond_assign of
        { vars : Mir_name.t list [@sexp.omit_nil]
        ; conds : (cond * (t list[@sexp.omit_nil])) Nonempty.t
        ; body : t
        ; if_none_matched : cond_if_none_matched
        }

  and cond =
    (* TODO: In practice, the expressions in conditions have to be simple names. Maybe we
       should enforce that in the type here. *)
    | Equals of t * Literal.t
    | Constant_tag_equals of t * Cnstr_tag.t
    | Non_constant_tag_equals of t * Cnstr_tag.t
    | And of cond * cond

  and cond_if_none_matched =
    | Otherwise of t
    | Use_bindings of t list
  [@@deriving sexp_of]

  let rec map t ~f =
    match (f t : _ Map_action.t) with
    | Halt t -> t
    | Retry t -> map t ~f
    | Defer t ->
      (match t with
       | Name _ | Primitive _ -> t
       | Let (name, t, t') -> Let (name, map t ~f, map t' ~f)
       | Fun_call (fun_name, args) -> Fun_call (fun_name, Nonempty.map args ~f:(map ~f))
       | Make_block { tag; fields } ->
         Make_block { tag; fields = List.map fields ~f:(map ~f) }
       | Get_block_field (index, t) -> Get_block_field (index, map t ~f)
       | Cond_assign { vars; conds; body; if_none_matched } ->
         Cond_assign
           { vars
           ; conds = Nonempty.map conds ~f:(Tuple2.map_snd ~f:(List.map ~f:(map ~f)))
           ; body = map body ~f
           ; if_none_matched =
               (match if_none_matched with
                | Otherwise t -> Otherwise (map t ~f)
                | Use_bindings bindings -> Use_bindings (List.map bindings ~f:(map ~f)))
           })
  ;;

  module Fun_def = struct
    type nonrec t =
      { fun_name : Mir_name.t
      ; args : Mir_name.t Nonempty.t
      ; body : t
      }
    [@@deriving sexp_of]
  end

  (** Atomic expressions are those that are syntactically guaranteed to have no
      side-effects, not even allocating memory. This allows it to be safely duplicated
      when processing the AST. *)
  let is_atomic : t -> bool = function
    | Primitive _ | Name _ | Make_block { tag = _; fields = [] } | Get_block_field _ ->
      true
    | Fun_call _ | Let _ | Make_block { tag = _; fields = _ :: _ } | Cond_assign _ ->
      false
  ;;

  (* TODO: consider merging making bindings with making conditions. If we extended
     [Coverage.t] to include some notion of what conditions have been tested as well, it
     could help us avoid unnecessary checks. *)

  (** [fold_pattern_bindings] folds over the variable bindings formed by a pattern
      associated with an expression. The expression passed in should be atomic as it will
      be duplicated when generating bindings. *)
  let fold_pattern_bindings =
    let rec loop ~ctx ~add_let ~add_name acc pat mir_expr type_ =
      match (pat : Simple_pattern.t) with
      | Catch_all None -> ctx, acc
      | Catch_all (Some name) ->
        let ctx, name = add_name ctx name in
        ctx, add_let acc name mir_expr
      | As (pattern, name) ->
        let ctx, name = add_name ctx name in
        let acc = add_let acc name mir_expr in
        loop ~ctx ~add_let ~add_name acc pattern (Name name) type_
      | Cnstr_appl (cnstr, args) ->
        let cnstr_info = Context.find_cnstr_info ctx type_ in
        List.foldi args ~init:(ctx, acc) ~f:(fun i (ctx, acc) arg ->
          let arg_index = Block_index.of_int i in
          let arg_type = Cnstr_info.arg_type cnstr_info cnstr arg_index in
          let arg_expr = Get_block_field (arg_index, mir_expr) in
          loop ~ctx ~add_let ~add_name acc arg arg_expr arg_type)
      | Constant _ -> ctx, acc
    in
    fun ~ctx ~init:acc ~add_name ~add_let pat mir_expr type_ ->
      loop ~ctx ~add_let ~add_name acc pat mir_expr type_
  ;;

  let make_atomic ~ctx ~default ~add_name ~add_let ~binding_name mir_expr =
    if is_atomic mir_expr
    then ctx, default, mir_expr
    else (
      let ctx_for_body, expr_name = add_name ctx binding_name in
      let acc = add_let expr_name mir_expr in
      ctx_for_body, acc, Name expr_name)
  ;;

  let rec condition_of_pattern ~ctx ~input_expr ~input_type pattern =
    match (pattern : Simple_pattern.t) with
    | Catch_all _ -> None
    | As (pattern, _) -> condition_of_pattern ~ctx ~input_expr ~input_type pattern
    | Constant lit -> Some (Equals (input_expr, lit))
    | Cnstr_appl (cnstr, args) ->
      let cnstr_info = Context.find_cnstr_info ctx input_type in
      let tag = Cnstr_info.tag cnstr_info cnstr in
      if List.is_empty args
      then Some (Constant_tag_equals (input_expr, tag))
      else (
        let tag_cond = Non_constant_tag_equals (input_expr, tag) in
        let conds =
          List.filter_mapi args ~f:(fun i arg ->
            let arg_index = Block_index.of_int i in
            let arg_type = Cnstr_info.arg_type cnstr_info cnstr arg_index in
            let arg_expr = Get_block_field (arg_index, input_expr) in
            condition_of_pattern ~ctx ~input_expr:arg_expr ~input_type:arg_type arg)
        in
        Some (List.fold conds ~init:tag_cond ~f:(fun cond cond' -> And (cond, cond'))))
  ;;

  (* TODO: switch statement optimization
     See:
     - https://github.com/ocaml/ocaml/blob/trunk/lambda/matching.ml
     - https://www.researchgate.net/publication/2840783_Optimizing_Pattern_Matching  *)

  module Just_bound = struct
    type t =
      | Rec of
          { this_name : Mir_name.t
          ; other_names : Mir_name.Set.t
          }
      | Nonrec of { this_pattern_names : Mir_name.Set.t }
    [@@deriving sexp_of]
  end

  let add_let_bindings ~bindings ~body =
    List.fold bindings ~init:body ~f:(fun body (name, mir_expr) ->
      match mir_expr with
      | Name name' when Mir_name.equal name name' ->
        (* TODO: Consider getting rid of this name eliding logic. We do it to give
           functions in MIR more readable names, and to avoid extra indirection from
           defining a function with a name like `Foo.*fun.1` and then having to define
           a value `Foo.foo.1` and a function `Foo.foo` to call it. There's got to be a
           better way than passing down the names we bind and them sometimes returning one
           of them back to elide the let binding though. The current setup is quite
           fragile and hard to maintain. *)
        (* Avoid genereating code that looks like let x.0 = x.0 *)
        body
      | _ -> Let (name, mir_expr, body))
  ;;

  let rec check_rec_binding_expr expr =
    match (expr : _ Typed.Expr.t) with
    | Lambda _ -> ()
    | Let { body; bindings = _; rec_ = _ } ->
      Node.with_value body ~f:check_rec_binding_expr
    | Match (_, _, arms) ->
      Nonempty.iter arms ~f:(fun (_, expr) ->
        Node.with_value expr ~f:check_rec_binding_expr)
    | Name _
    | Tuple _
    | Record_literal _
    | Fun_call _
    | Record_update _
    | Record_field_access _ ->
      (* TODO: Consider relaxing this to allow more kinds of expressions e.g. function
         calls which don't mention the recursive names.
         See: https://v2.ocaml.org/manual/letrecvalues.html *)
      Compilation_error.raise
        Mir_error
        ~msg:
          [%message
            "Recursive let bindings can only be used to define functions"
              (expr : _ Typed.Expr.t)]
    | Literal _ ->
      compiler_bug
        [%message "Impossible expr in recursive binding" (expr : _ Typed.Expr.t)]
  ;;

  let check_rec_binding_pattern pat =
    match (pat : Typed.Pattern.t) with
    | Catch_all _ -> ()
    | _ ->
      Compilation_error.raise
        Mir_error
        ~msg:
          [%message
            "Only variables are allowed as the left-hand side of recursive let bindings"
              (pat : Typed.Pattern.t)]
  ;;

  let generate_let_bindings
    ~ctx
    ~ctx_for_body
    ~rec_
    ~init
    ~add_let
    ~extract_binding
    ~process_expr
    bindings
    =
    let all_names_bound =
      lazy
        (Nonempty.fold
           bindings
           ~init:Mir_name.Set.empty
           ~f:(fun all_names_bound (_, names_bound) ->
           Set.union all_names_bound names_bound))
    in
    let ctx = if rec_ then ctx_for_body else ctx in
    (* TODO: Warn about let bindings which bind no names and are pure. *)
    Nonempty.fold
      bindings
      ~init:(ctx_for_body, init)
      ~f:(fun (ctx_for_body, acc) (binding, names_bound) ->
      let pat, expr, typ = extract_binding binding in
      let just_bound : Just_bound.t =
        if rec_
        then (
          Node.with_value expr ~f:check_rec_binding_expr;
          Node.with_value pat ~f:check_rec_binding_pattern;
          assert_or_compiler_bug ~here:[%here] (Set.length names_bound = 1);
          let this_name = Set.choose_exn names_bound in
          Rec { this_name; other_names = Set.remove (force all_names_bound) this_name })
        else Nonrec { this_pattern_names = names_bound }
      in
      (* TODO: support unions in let bindings. For the non-rec case we should
         just be able to convert to a match *)
      let pat' =
        Node.with_value pat ~f:(fun pat ->
          let pat' =
            Simple_pattern.flatten_typed_pattern_no_unions pat ~label:"let bindings"
          in
          let missing_cases =
            Simple_pattern.Coverage.(
              of_pattern pat' |> missing_cases ~ctx ~input_type:typ)
          in
          if not (List.is_empty missing_cases)
          then
            Compilation_error.raise
              Mir_error
              ~msg:
                [%message
                  "The pattern in this let binding is not exhaustive"
                    ~pattern:(pat : Typed.Pattern.t)
                    (missing_cases : Simple_pattern.t list)];
          pat')
      in
      let acc, mir_expr = process_expr acc ~just_bound ~ctx expr typ in
      let add_name ctx name = ctx, Context.find_value_name_assert_local ctx name in
      let binding_name, add_binding_name =
        match pat' with
        | Catch_all (Some name) | As (_, name) -> name, add_name
        | Catch_all None -> Constant_names.underscore, Context.add_value_name
        | Constant _ | Cnstr_appl _ -> Constant_names.binding, Context.add_value_name
      in
      Node.with_value mir_expr ~f:(fun mir_expr ->
        let ctx_for_body, acc, mir_expr =
          make_atomic
            ~ctx:ctx_for_body
            ~default:acc
            ~add_let:(fun name mir_expr -> add_let acc name mir_expr typ)
            ~binding_name
            ~add_name:add_binding_name
            mir_expr
        in
        fold_pattern_bindings
          ~ctx:ctx_for_body
          pat'
          mir_expr
          typ
          ~init:acc
          ~add_let:(fun acc name mir_expr -> add_let acc name mir_expr typ)
          ~add_name))
  ;;

  let try_rewriting_partial_application
    ~fun_
    ~(fun_type : _ Type.Scheme.t)
    ~args_and_types
    ~current_path
    =
    match fun_type with
    | Type_app _ | Tuple _ | Var _ ->
      compiler_bug [%message "Non-function type in function call"]
    | Partial_function _ -> .
    | Function (fun_arg_types, (_return_type : _ Type.Scheme.t)) ->
      (match snd (Nonempty.zip fun_arg_types args_and_types) with
       | Same_length -> `Already_fully_applied
       | Right_trailing _ ->
         compiler_bug [%message "Over-application of arguments to function"]
       | Left_trailing unapplied_arg_types ->
         let fun_name = Constant_names.fun_ in
         let applied_args, bindings =
           Nonempty.mapi args_and_types ~f:(fun i (arg_expr, arg_type) ->
             let name = Constant_names.synthetic_arg i in
             let arg_pat_and_type =
               Node.dummy_span (Pattern.Catch_all (Some name), arg_type)
             in
             let arg_name = Node.dummy_span (Typed.Expr.Name (current_path, name)) in
             (arg_name, arg_type), (arg_pat_and_type, arg_expr))
           |> Nonempty.unzip
         in
         let bindings =
           Nonempty.cons
             (Node.dummy_span (Pattern.Catch_all (Some fun_name), fun_type), fun_)
             bindings
         in
         let n_applied_args = Nonempty.length applied_args in
         let unapplied_args, lambda_args =
           Nonempty.mapi unapplied_arg_types ~f:(fun i arg_type ->
             let i = i + n_applied_args in
             let name = Constant_names.synthetic_arg i in
             let arg_pattern = Node.dummy_span (Pattern.Catch_all (Some name)) in
             let arg_name = Node.dummy_span (Typed.Expr.Name (current_path, name)) in
             (arg_name, arg_type), arg_pattern)
           |> Nonempty.unzip
         in
         let args = Nonempty.append applied_args unapplied_args in
         let expr_as_lambda : _ Typed.Expr.t =
           Let
             { rec_ = false
             ; bindings
             ; body =
                 Node.dummy_span
                   (Typed.Expr.Lambda
                      ( lambda_args
                      , Node.dummy_span
                          (Typed.Expr.Fun_call
                             ( Node.dummy_span (Typed.Expr.Name (current_path, fun_name))
                             , fun_type
                             , args )) ))
             }
         in
         `Rewritten_partial_application expr_as_lambda)
  ;;

  let of_typed_expr
    ~just_bound:outer_just_bound
    ~ctx:outer_ctx
    ~(add_fun_def : Fun_def.t -> unit)
    ~(add_fun_decl : Fun_decl.t -> unit)
    outer_expr
    outer_type
    =
    let add_fun_def, is_local_fun_def =
      let local_fun_defs = Mir_name.Hash_set.create () in
      ( (fun (fun_def : Fun_def.t) ->
          Hash_set.add local_fun_defs fun_def.fun_name;
          add_fun_def fun_def)
      , Hash_set.mem local_fun_defs )
    in
    let rec of_typed_expr ?just_bound ~ctx expr expr_type =
      match
        ( (expr : Module_path.absolute Type.Scheme.t Typed.Expr.t)
        , (expr_type : _ Type.Scheme.t) )
      with
      | Literal lit, _ -> Primitive lit
      | Name name, _ ->
        let name, extern_info = Context.find_value_name ctx name in
        (match extern_info with
         | Local -> Name name
         | External { arity } ->
           add_fun_decl { name; arity };
           Name name
         | Bool_intrinsic { tag } -> Make_block { tag; fields = [] })
<<<<<<< HEAD
      | Fun_call (fun_, args_and_types), body_type ->
        let fun_call () =
          let arg_types = Nonempty.map ~f:snd args_and_types in
          (* FIXME: We lost the effect information. We don't actually use it, though.
             For now, just making the effect total. *)
          let fun_type =
            Type.Expr.Function (arg_types, Type.Expr.total_effect, body_type)
          in
          let fun_ = of_typed_expr ~ctx fun_ fun_type in
          let args =
            Nonempty.map args_and_types ~f:(fun (arg, arg_type) ->
              of_typed_expr ~ctx arg arg_type)
          in
          match fun_ with
          | Name fun_name -> Fun_call (fun_name, args)
          | Let _ | Fun_call _ | Get_block_field _ | Cond_assign _ ->
            let _, fun_name = Context.add_value_name ctx Constant_names.fun_ in
            Let (fun_name, fun_, Fun_call (fun_name, args))
          | Primitive _ | Make_block _ ->
            compiler_bug [%message "Invalid function expression" (fun_ : t)]
        in
        (match fun_ with
         | Name (_, name) ->
           (* TODO: I think there's no need for this special-casing actually: we can just
              use the constructor functions directly. *)
           (* Special-case constructor applications *)
           (match Value_name.to_cnstr_name name with
            | Ok cnstr_name ->
              let cnstr_info = Context.find_cnstr_info ctx expr_type in
              let tag = Cnstr_info.tag cnstr_info (Named cnstr_name) in
              let fields, field_types = List.unzip (Nonempty.to_list args_and_types) in
              make_block ~ctx ~tag ~fields ~field_types
            | Error _ -> fun_call ())
         | _ -> fun_call ())
      | Lambda (args, body), Function (arg_types, _effect_row, body_type) ->
        (* TODO: Still need to try and coalesce lambdas/other function expressions for
           function definitions which are partially applied. See example in
           test/ast/TypeChecking.expected. *)
=======
      | Fun_call (fun_, fun_type, args_and_types), body_type ->
        (match
           try_rewriting_partial_application
             ~fun_
             ~fun_type
             ~args_and_types
             ~current_path:(Context.current_path ctx)
         with
         | `Rewritten_partial_application expr_as_lambda ->
           of_typed_expr ?just_bound ~ctx expr_as_lambda expr_type
         | `Already_fully_applied ->
           let fun_call fun_ =
             let arg_types = Nonempty.map ~f:snd args_and_types in
             let fun_type = Type.Expr.Function (arg_types, body_type) in
             let fun_ = of_typed_expr ~ctx fun_ fun_type in
             let args =
               Nonempty.map args_and_types ~f:(fun (arg, arg_type) ->
                 Node.with_value arg ~f:(fun arg -> of_typed_expr ~ctx arg arg_type))
             in
             match fun_ with
             | Name fun_name -> Fun_call (fun_name, args)
             | Let _ | Fun_call _ | Get_block_field _ | Cond_assign _ ->
               let _, fun_name = Context.add_value_name ctx Constant_names.fun_ in
               Let (fun_name, fun_, Fun_call (fun_name, args))
             | Primitive _ | Make_block _ ->
               compiler_bug [%message "Invalid function expression" (fun_ : t)]
           in
           Node.with_value fun_ ~f:(fun fun_ ->
             match fun_ with
             | Name (_, name) ->
               (* TODO: I think there's no need for this special-casing actually: we can
                  just use the constructor functions directly. *)
               (* Special-case constructor applications to make use of [Make_block]. *)
               (match Value_name.to_cnstr_name name with
                | Ok cnstr_name ->
                  let cnstr_info = Context.find_cnstr_info ctx expr_type in
                  let tag = Cnstr_info.tag cnstr_info (Named cnstr_name) in
                  let fields, field_types =
                    List.unzip (Nonempty.to_list args_and_types)
                  in
                  make_block ~ctx ~tag ~fields ~field_types
                | Error _ -> fun_call fun_)
             | _ -> fun_call fun_))
      | Lambda (args, body), Function (arg_types, body_type) ->
>>>>>>> 2340b20f
        add_lambda ~ctx ~args ~arg_types ~body ~body_type ~just_bound
      | Match (expr, input_type, arms), output_type ->
        let input_expr =
          Node.with_value expr ~f:(fun expr -> of_typed_expr ~ctx expr input_type)
        in
        if is_atomic input_expr
        then
          (* Skip binding [match_expr_name] when matching on an atomic expression. *)
          handle_match_arms ~ctx ~input_expr ~input_type ~output_type arms
        else (
          let ctx, match_expr_name = Context.add_value_name ctx Constant_names.match_ in
          let body =
            let input_expr = Name match_expr_name in
            handle_match_arms ~ctx ~input_expr ~input_type ~output_type arms
          in
          Let (match_expr_name, input_expr, body))
      | Let { rec_; bindings; body }, body_type ->
        let ctx_for_body, bindings =
          Nonempty.fold_map
            bindings
            ~init:ctx
            ~f:(fun ctx_for_body ((pat_and_type, _) as binding) ->
            let ctx_for_body, names_bound =
              Node.with_value pat_and_type ~f:(fun (pattern, _) ->
                Pattern.Names.fold
                  pattern
                  ~init:(ctx_for_body, Mir_name.Set.empty)
                  ~f:(fun (ctx_for_body, names_bound) name ->
                  let ctx, name = Context.add_value_name ctx_for_body name in
                  ctx, Set.add names_bound name))
            in
            ctx_for_body, (binding, names_bound))
        in
        let ctx, bindings =
          generate_let_bindings
            ~ctx
            ~ctx_for_body
            ~rec_
            ~init:[]
            ~add_let:(fun bindings name mir_expr (_ : Module_path.absolute Type.Scheme.t) ->
              (name, mir_expr) :: bindings)
            ~extract_binding:(fun (pat_and_type, expr) ->
              Node.map pat_and_type ~f:fst, expr, Node.with_value pat_and_type ~f:snd)
            ~process_expr:(fun bindings ~just_bound ~ctx expr typ ->
              ( bindings
              , Node.map expr ~f:(fun expr -> of_typed_expr ~just_bound ~ctx expr typ) ))
            bindings
        in
        let body =
          (* Pass through [just_bound], but only if we generated no bindings. It 
             wouldn't be correct to use it otherwise, as we might not be able to elide
             the resulting binding if it is inside some nested `let` bindings. *)
          let just_bound =
            match just_bound with
            | None -> None
            | Some _ ->
              if List.for_all bindings ~f:(fun (name, mir_expr) ->
                   match mir_expr with
                   | Name mir_name -> Mir_name.equal name mir_name
                   | _ -> false)
              then just_bound
              else None
          in
          Node.with_value body ~f:(fun body ->
            of_typed_expr ?just_bound ~ctx body body_type)
        in
        add_let_bindings ~bindings ~body
      | Tuple fields, Tuple field_types ->
        make_block ~ctx ~tag:Cnstr_tag.default ~fields ~field_types
      | Record_literal _, _ | Record_update _, _ | Record_field_access _, _ ->
        failwith "TODO: records in MIR exprs"
      | ( Lambda _, (Var _ | Type_app _ | Tuple _)
        | Tuple _, (Var _ | Type_app _ | Function _) ) as expr ->
        compiler_bug
          [%message "Incompatible expr and type" (expr : Typed.Expr.generalized)]
      | _, Partial_function _ -> .
    and add_lambda ~ctx ~args ~arg_types ~body ~body_type ~just_bound =
      (* Keep track of the parent context before binding any variables. This lets us
         check which variables are captured by closures later on. *)
      let parent_ctx = ctx in
      let (ctx, bindings), args =
        Nonempty.zip_exn args arg_types
        |> Nonempty.fold_map ~init:(ctx, []) ~f:(fun (ctx, bindings) (arg, arg_type) ->
             Node.with_value arg ~f:(fun arg ->
               let arg =
                 Simple_pattern.flatten_typed_pattern_no_unions
                   arg
                   ~label:"function argument patterns"
               in
               match arg with
               | Catch_all (Some arg_name) ->
                 (* Special-case named catch-all patterns (the dominant case) to skip the
                    [lambda_arg] step and use the name directly. *)
                 let ctx, arg_name = Context.add_value_name ctx arg_name in
                 (ctx, bindings), arg_name
               | Catch_all None | Constant _ | As _ | Cnstr_appl _ ->
                 let ctx, arg_name =
                   Context.add_value_name ctx Constant_names.lambda_arg
                 in
                 let add_let acc name mir_expr = (name, mir_expr) :: acc in
                 let ctx, bindings =
                   fold_pattern_bindings
                     ~ctx
                     arg
                     (Name arg_name)
                     arg_type
                     ~init:bindings
                     ~add_let
                     ~add_name:Context.add_value_name
                 in
                 (ctx, bindings), arg_name))
      in
      let recursively_bound_names =
        match just_bound with
        | Some (Rec { this_name; other_names }) -> Set.add other_names this_name
        | Some (Nonrec _) | None -> Mir_name.Set.empty
      in
      let closed_over = ref Mir_name.Map.empty in
      let close_over_name mir_name =
        match Map.find !closed_over mir_name with
        | Some name -> name
        | None ->
          let new_name = Context.copy_name ctx mir_name in
          closed_over := Map.set !closed_over ~key:mir_name ~data:new_name;
          new_name
      in
      let ctx =
        let from_which_context name mir_name =
          let in_context ctx =
            Context.peek_value_name ctx name
            |> Option.value_map ~default:false ~f:(Mir_name.equal mir_name)
          in
          if in_context outer_ctx || is_local_fun_def mir_name
          then `From_toplevel
          else if Set.mem recursively_bound_names mir_name
          then `Recursively_bound
          else if in_context parent_ctx
          then `Closed_over_from_parent
          else `Newly_bound
        in
        (* Determine if names looked up were closed over from the parent context. *)
        Context.with_find_override ctx ~f:(fun name mir_name ->
          match from_which_context name mir_name with
          | `Newly_bound | `Recursively_bound | `From_toplevel -> None
          | `Closed_over_from_parent -> Some (close_over_name mir_name))
      in
      let body =
        Node.with_value body ~f:(fun body -> of_typed_expr ~ctx body body_type)
      in
      let body = add_let_bindings ~bindings ~body in
      (* TODO: Consider having closures share an environment instead of closing over other
         mutually recursive closures. *)
      let fun_name =
        (* If we are a closure, [fun_name] can't be the same as the name we bind, since we
           aren't returning [Name fun_name] and relying on the assignment getting elided. *)
        match just_bound with
        | Some (Rec { this_name; _ }) when Map.is_empty !closed_over -> this_name
        | Some (Nonrec { this_pattern_names }) when Set.length this_pattern_names = 1 ->
          let name = Set.choose_exn this_pattern_names in
          if Map.is_empty !closed_over then name else Context.copy_name ctx name
        | Some (Rec _ | Nonrec _) | None ->
          snd (Context.add_value_name ctx Constant_names.fun_)
      in
      let (fun_def : Fun_def.t), fun_or_closure =
        if Map.is_empty !closed_over
        then { fun_name; args; body }, Name fun_name
        else (
          let (_ : Context.t), closure_env_name =
            Context.add_value_name ctx Constant_names.closure_env
          in
          let closure_env = Name closure_env_name in
          let body =
            match just_bound with
            | Some (Nonrec _) | None -> body
            | Some (Rec { this_name; other_names }) ->
              (* Fix up the body of closures so they close over other recursively bound
                 closures, and refer to themselves with a direct function call passing in
                 the closure environment. *)
              map body ~f:(function
                | Fun_call (name, args) when Mir_name.equal name this_name ->
                  Halt (Fun_call (fun_name, Nonempty.cons closure_env args))
                | Name name when Set.mem other_names name ->
                  Halt (Name (close_over_name name))
                | expr -> Defer expr)
          in
          let closed_over = !closed_over in
          let args = Nonempty.cons closure_env_name args in
          let (_ : int), body =
            Map.fold closed_over ~init:(1, body) ~f:(fun ~key:_ ~data:name (i, body) ->
              i + 1, Let (name, Get_block_field (Block_index.of_int i, closure_env), body))
          in
          let closure =
            Make_block
              { tag = Cnstr_tag.closure
              ; fields =
                  Name fun_name
                  :: List.map (Map.keys closed_over) ~f:(fun name -> Name name)
              }
          in
          { fun_name; args; body }, closure)
      in
      add_fun_def fun_def;
      fun_or_closure
    and make_block ~ctx ~tag ~fields ~field_types =
      let fields =
        List.map2_exn fields field_types ~f:(fun field_expr field_type ->
          Node.with_value field_expr ~f:(fun field_expr ->
            of_typed_expr ~ctx field_expr field_type))
      in
      Make_block { tag; fields }
    and handle_match_arms ~ctx ~input_expr ~input_type ~output_type arms =
      let rec loop_one_arm ~pattern ~output_expr ~coverage arms =
        let patterns = Node.with_value pattern ~f:Simple_pattern.flatten_typed_pattern in
        let coverage' = Simple_pattern.Coverage.of_patterns patterns in
        let coverage =
          match coverage with
          | None -> coverage'
          | Some coverage -> Simple_pattern.Coverage.combine coverage coverage'
        in
        let fallback =
          if List.is_empty arms then None else Some (fun () -> loop ~coverage arms)
        in
        handle_single_arm
          ~ctx
          ~input_expr
          ~input_type
          ~output_expr
          ~output_type
          ~fallback
          patterns
      and loop ~coverage arms =
        match arms with
        | [] ->
          (match Simple_pattern.Coverage.missing_cases ~ctx ~input_type coverage with
           | [] ->
             compiler_bug [%message "Pattern coverage/condition checking is out of sync"]
           | missing_cases ->
             Compilation_error.raise
               Mir_error
               ~msg:
                 [%message
                   "This pattern match is not exhaustive"
                     (missing_cases : Simple_pattern.t list)])
        | (pattern, output_expr) :: arms ->
          loop_one_arm ~pattern ~output_expr ~coverage:(Some coverage) arms
      in
      let ((pattern, output_expr) :: arms) = arms in
      loop_one_arm ~pattern ~output_expr ~coverage:None arms
    and handle_single_arm
      ~ctx
      ~input_expr
      ~input_type
      ~output_expr
      ~output_type
      ~fallback
      patterns
      =
      let ctx, vars =
        List.fold_map
          (Simple_pattern.names (Nonempty.hd patterns) |> Set.to_list)
          ~init:ctx
          ~f:Context.add_value_name
      in
      let ctx, wrapping_binding, input_expr =
        make_atomic
          ~ctx
          ~default:None
          ~add_let:(fun name expr -> Some (name, expr))
          ~add_name:Context.add_value_name
          ~binding_name:Constant_names.binding
          input_expr
      in
      let body =
        Node.with_value output_expr ~f:(fun output_expr ->
          of_typed_expr ~ctx output_expr output_type)
      in
      let fold_result =
        (* TODO: Consider writing this is a regular recursive function. It might actually
           be easier to understand that way, and this version duplicates work by always
           generating the condition for the last pattern and throwing it away. *)
        Nonempty.fold_map_until ~init:() patterns ~f:(fun () pattern ->
          (* TODO: this should skip underscore bindings (bindings for no actual variables) *)
          let cond = condition_of_pattern ~ctx ~input_expr ~input_type pattern in
          let (_ : Context.t), bindings =
            (* Names are pre-added to the context above so they get the same unique names
               in different patterns. *)
            let add_name ctx name = ctx, Context.find_value_name_assert_local ctx name in
            let add_let bindings name expr = (name, expr) :: bindings in
            fold_pattern_bindings
              ~ctx
              pattern
              input_expr
              input_type
              ~init:[]
              ~add_let
              ~add_name
          in
          let bindings =
            (* Bindings must be sorted by their names to match up with [vars] above, which
               are also in sorted order. *)
            List.sort bindings ~compare:[%compare: Mir_name.t * _] |> List.map ~f:snd
          in
          match cond with
          | None ->
            (* TODO: warn about unused patterns (the rest of the patterns and following
               arms) *)
            Stop bindings
          | Some cond -> Continue ((), (cond, bindings)))
      in
      let add_last_unconditional_bindings ~conds ~last_bindings =
        match Nonempty.of_list conds with
        | Some conds ->
          Cond_assign { vars; conds; body; if_none_matched = Use_bindings last_bindings }
        | None ->
          (* If there are no other conditions, the result doesn't need [Cond_assign] and
             can be a regular unconditional expression. *)
          List.fold2_exn vars last_bindings ~init:body ~f:(fun acc name expr ->
            Let (name, expr, acc))
      in
      let result_expr =
        match fold_result, fallback with
        | Continue ((), conds), Some fallback ->
          (* Didn't hit an unconditional pattern; fallback to later match arms. *)
          Cond_assign { vars; conds; body; if_none_matched = Otherwise (fallback ()) }
        | Continue ((), conds), None ->
          (* Didn't hit an unconditional pattern, but this is the last match arm. Due to
             separate checks in [Simple_pattern.Coverage] we know the pattern is
             exhaustive, so we can elide the last condition. *)
          let conds, ((_ : cond), last_bindings) = Nonempty.split_last conds in
          add_last_unconditional_bindings ~conds ~last_bindings
        | Stop (last_bindings, conds), _ ->
          (* Found an unconditional pattern. *)
          (* TODO: Warn if [fallback] is [Some], since we're ignoring following match arms. *)
          add_last_unconditional_bindings ~conds ~last_bindings
      in
      match wrapping_binding with
      | None -> result_expr
      | Some (name, expr) -> Let (name, expr, result_expr)
    in
    of_typed_expr ~just_bound:outer_just_bound ~ctx:outer_ctx outer_expr outer_type
  ;;
end

module Stmt = struct
  (* TODO: Consider passing through information about whether the values/functions are
     exposed to other files so we can decide on proper LLVM linkage for them. *)
  type t =
    | Value_def of Mir_name.t * Expr.t
    | Fun_def of Expr.Fun_def.t
    | Fun_decl of Fun_decl.t
    | Extern_decl of Extern_decl.t
  [@@deriving sexp_of, variants]
end

type t = Stmt.t list [@@deriving sexp_of]

let of_typed_module =
  let handle_let_bindings
    ~ctx
    ~names
    ~stmts
    ~rec_
    ~fun_decls
    (bindings : (Typed.Pattern.t Node.t * Typed.Expr.generalized Node.t) Nonempty.t)
    =
    let process_expr (stmts : Stmt.t list) ~just_bound ~ctx expr typ =
      let stmts = ref stmts in
      let add_fun_def fun_def = stmts := Fun_def fun_def :: !stmts in
      let add_fun_decl (fun_decl : Fun_decl.t) =
        if not (Hash_set.mem fun_decls fun_decl.name)
        then (
          Hash_set.add fun_decls fun_decl.name;
          stmts := Fun_decl fun_decl :: !stmts)
      in
      let expr =
        Node.map expr ~f:(fun expr ->
          Expr.of_typed_expr ~just_bound ~ctx ~add_fun_def ~add_fun_decl expr typ)
      in
      !stmts, expr
    in
    let add_let (stmts : Stmt.t list) name mir_expr typ =
      match (mir_expr : Expr.t) with
      | Name name' when Mir_name.(name = name') ->
        (* Don't make a Value_def in the case where all we did is make a Fun_def *)
        stmts
      | _ ->
        let arity = arity_of_type ~names typ in
        if arity > 0
        then (
          (* For function types, we need to ensure the final definition is also a function.
             Create one which just forwards the call to the expression. Importantly, the
             name used for the function must be the original name, which should be a
             proper name from the source (its id should be 0). This lets code in other
             files link with it properly. *)
          let name' = Context.copy_name ctx name in
          let args =
            Nonempty.init arity ~f:(fun i ->
              snd (Context.add_value_name ctx (Constant_names.synthetic_arg i)))
          in
          let body : Expr.t =
            Fun_call (name', Nonempty.map args ~f:(fun arg -> Expr.Name arg))
          in
          Fun_def { fun_name = name; args; body } :: Value_def (name', mir_expr) :: stmts)
        else Value_def (name, mir_expr) :: stmts
    in
    let bindings =
      Nonempty.map bindings ~f:(fun ((pattern, _) as binding) ->
        let names_bound =
          Node.with_value pattern ~f:(fun pattern ->
            Pattern.Names.fold
              pattern
              ~init:Mir_name.Set.empty
              ~f:(fun names_bound name ->
              Set.add names_bound (Context.find_value_name_assert_local ctx name)))
        in
        binding, names_bound)
    in
    Expr.generate_let_bindings
      bindings
      ~ctx
      ~ctx_for_body:ctx
      ~rec_
      ~init:stmts
      ~add_let
      ~extract_binding:(fun (pat, expr_and_type) ->
        pat, Node.map expr_and_type ~f:fst, Node.with_value expr_and_type ~f:snd)
      ~process_expr
  in
  let generate_variant_constructor_values ~ctx ~stmts decl =
    match Context.find_cnstr_info_from_decl ctx decl ~follow_aliases:false with
    | None -> stmts
    | Some cnstr_info ->
      Cnstr_info.fold cnstr_info ~init:stmts ~f:(fun stmts cnstr tag args ->
        match cnstr with
        | Tuple -> stmts
        | Named cnstr_name ->
          let name =
            Context.find_value_name_assert_local ctx (Value_name.of_cnstr_name cnstr_name)
          in
          let stmt : Stmt.t =
            let arg_count = List.length args in
            if arg_count = 0
            then Value_def (name, Make_block { tag; fields = [] })
            else (
              let arg_names =
                List.init arg_count ~f:(fun i ->
                  snd (Context.add_value_name ctx (Constant_names.synthetic_arg i)))
              in
              Fun_def
                { fun_name = name
                ; args = arg_names |> Nonempty.of_list_exn
                ; body =
                    Make_block
                      { tag; fields = List.map arg_names ~f:(fun name -> Expr.Name name) }
                })
          in
          stmt :: stmts)
  in
  let rec loop ~ctx ~names ~stmts ~fun_decls (defs : Typed.Module.def Node.t list) =
    List.fold defs ~init:(ctx, stmts) ~f:(fun (ctx, stmts) def ->
      Node.with_value def ~f:(function
        | Let { rec_; bindings } ->
          handle_let_bindings ~ctx ~names ~stmts ~rec_ ~fun_decls bindings
        | Module (module_name, _sigs, defs) ->
          Context.with_module ctx module_name ~f:(fun ctx ->
            loop ~ctx ~names ~stmts ~fun_decls defs)
        | Trait _ | Impl _ -> failwith "TODO: MIR traits/impls"
        | Common_def (Type_decl ((_ : Type_name.t), ((_, decl) : _ Type.Decl.t))) ->
          ctx, generate_variant_constructor_values ~ctx ~stmts decl
        | Common_def (Extern (value_name, (_ : Fixity.t option), type_, extern_name)) ->
          let name = Context.find_value_name_assert_external ctx value_name in
          ( ctx
          , Extern_decl { name; extern_name; arity = arity_of_type ~names type_ } :: stmts
          )
<<<<<<< HEAD
        | Common_def
            (Effect _ | Val _ | Trait_sig _ | Import _ | Import_with _ | Import_without _)
          -> ctx, stmts))
=======
        | Common_def (Val _ | Trait_sig _ | Import _) -> ctx, stmts))
>>>>>>> 2340b20f
  in
  fun ~names ((module_name, _sigs, defs) : Typed.Module.t) ->
    let names = Name_bindings.into_module names module_name ~place:`Def in
    let ctx = Context.create ~names ~name_table:(Mir_name.Name_table.create ()) in
    let fun_decls = Mir_name.Hash_set.create () in
    Compilation_error.try_with' (fun () ->
      let (_ : Context.t), stmts = loop ~ctx ~names ~stmts:[] ~fun_decls defs in
      List.rev stmts)
;;<|MERGE_RESOLUTION|>--- conflicted
+++ resolved
@@ -948,46 +948,6 @@
            add_fun_decl { name; arity };
            Name name
          | Bool_intrinsic { tag } -> Make_block { tag; fields = [] })
-<<<<<<< HEAD
-      | Fun_call (fun_, args_and_types), body_type ->
-        let fun_call () =
-          let arg_types = Nonempty.map ~f:snd args_and_types in
-          (* FIXME: We lost the effect information. We don't actually use it, though.
-             For now, just making the effect total. *)
-          let fun_type =
-            Type.Expr.Function (arg_types, Type.Expr.total_effect, body_type)
-          in
-          let fun_ = of_typed_expr ~ctx fun_ fun_type in
-          let args =
-            Nonempty.map args_and_types ~f:(fun (arg, arg_type) ->
-              of_typed_expr ~ctx arg arg_type)
-          in
-          match fun_ with
-          | Name fun_name -> Fun_call (fun_name, args)
-          | Let _ | Fun_call _ | Get_block_field _ | Cond_assign _ ->
-            let _, fun_name = Context.add_value_name ctx Constant_names.fun_ in
-            Let (fun_name, fun_, Fun_call (fun_name, args))
-          | Primitive _ | Make_block _ ->
-            compiler_bug [%message "Invalid function expression" (fun_ : t)]
-        in
-        (match fun_ with
-         | Name (_, name) ->
-           (* TODO: I think there's no need for this special-casing actually: we can just
-              use the constructor functions directly. *)
-           (* Special-case constructor applications *)
-           (match Value_name.to_cnstr_name name with
-            | Ok cnstr_name ->
-              let cnstr_info = Context.find_cnstr_info ctx expr_type in
-              let tag = Cnstr_info.tag cnstr_info (Named cnstr_name) in
-              let fields, field_types = List.unzip (Nonempty.to_list args_and_types) in
-              make_block ~ctx ~tag ~fields ~field_types
-            | Error _ -> fun_call ())
-         | _ -> fun_call ())
-      | Lambda (args, body), Function (arg_types, _effect_row, body_type) ->
-        (* TODO: Still need to try and coalesce lambdas/other function expressions for
-           function definitions which are partially applied. See example in
-           test/ast/TypeChecking.expected. *)
-=======
       | Fun_call (fun_, fun_type, args_and_types), body_type ->
         (match
            try_rewriting_partial_application
@@ -1001,7 +961,11 @@
          | `Already_fully_applied ->
            let fun_call fun_ =
              let arg_types = Nonempty.map ~f:snd args_and_types in
-             let fun_type = Type.Expr.Function (arg_types, body_type) in
+             (* FIXME: We lost the effect information. We don't actually use it, though.
+             For now, just making the effect total. *)
+             let fun_type =
+               Type.Expr.Function (arg_types, Type.Expr.total_effect, body_type)
+             in
              let fun_ = of_typed_expr ~ctx fun_ fun_type in
              let args =
                Nonempty.map args_and_types ~f:(fun (arg, arg_type) ->
@@ -1031,8 +995,7 @@
                   make_block ~ctx ~tag ~fields ~field_types
                 | Error _ -> fun_call fun_)
              | _ -> fun_call fun_))
-      | Lambda (args, body), Function (arg_types, body_type) ->
->>>>>>> 2340b20f
+      | Lambda (args, body), Function (arg_types, _effect_row, body_type) ->
         add_lambda ~ctx ~args ~arg_types ~body ~body_type ~just_bound
       | Match (expr, input_type, arms), output_type ->
         let input_expr =
@@ -1507,13 +1470,7 @@
           ( ctx
           , Extern_decl { name; extern_name; arity = arity_of_type ~names type_ } :: stmts
           )
-<<<<<<< HEAD
-        | Common_def
-            (Effect _ | Val _ | Trait_sig _ | Import _ | Import_with _ | Import_without _)
-          -> ctx, stmts))
-=======
-        | Common_def (Val _ | Trait_sig _ | Import _) -> ctx, stmts))
->>>>>>> 2340b20f
+        | Common_def (Effect _ | Val _ | Trait_sig _ | Import _) -> ctx, stmts))
   in
   fun ~names ((module_name, _sigs, defs) : Typed.Module.t) ->
     let names = Name_bindings.into_module names module_name ~place:`Def in
