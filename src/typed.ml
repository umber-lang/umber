open Import
open Names

let type_error_msg = Type_bindings.type_error_msg

module Pattern = struct
  type t =
    | Constant of Untyped.Literal.t
    | Catch_all of Value_name.t option
    | As of t * Value_name.t
    | Cnstr_appl of Cnstr_name.Qualified.t * t list
    | Tuple of t list
    | Record of (Value_name.t * t option) list
    | Union of t * t
  [@@deriving sexp]

  let of_untyped_with_names ~names ~types pat =
    let rec of_untyped_with_names ~names ~types pat_names = function
      | Untyped.Pattern.Constant lit ->
        pat_names, (Constant lit, Type.Concrete.cast (Untyped.Literal.typ lit))
      | Catch_all name ->
        let pat_names, typ =
          match name with
          | Some name -> Untyped.Pattern.Names.add_fresh_name pat_names name
          | None -> pat_names, Type.fresh_var ()
        in
        pat_names, (Catch_all name, typ)
      | Cnstr_appl (cnstr, args) ->
        (* TODO: inferring unqualified name given type information *)
        let rec loop pat_names args = function
          | Type.Expr.Function (arg_type, body_type), arg :: rest ->
            let pat_names, (arg, arg_type2) =
              of_untyped_with_names ~names ~types pat_names arg
            in
            Type_bindings.unify ~names ~types arg_type arg_type2;
            loop pat_names (arg :: args) (body_type, rest)
          | body_type, [] -> pat_names, (Cnstr_appl (cnstr, List.rev args), body_type)
          | _ -> type_error_msg "Arg number mismatch"
        in
        loop pat_names [] (Name_bindings.find_cnstr_type names cnstr, args)
      | Tuple fields ->
        let pat_names, fields, field_types =
          List.fold_right
            fields
            ~init:(pat_names, [], [])
            ~f:(fun field (pat_names, fields, field_types) ->
            let pat_names, (field, field_type) =
              of_untyped_with_names ~names ~types pat_names field
            in
            pat_names, field :: fields, field_type :: field_types)
        in
        pat_names, (Tuple fields, Tuple field_types)
      | Record _fields ->
        (*let _names, _fields =
          List.fold_right
            fields
            ~init:(names, [])
            ~f:(fun (field_name, field_pat) (names, fields) ->
            let names, field_pat =
              match field_pat with
              | Some field_pat ->
                let new_names, field_pat =
                  of_untyped ~handle_name ~names ~types field_pat
                in
                merge_no_shadow names new_names, Some field_pat
              | None -> names, None
            in
            names, (field_name, field_pat) :: fields)
        in*)
        (*names, (Record fields, Record (List.map ~f:(fun (name, pat) ->
              match pat with
              | Some (_, typ) -> typ
              | None -> Type_bindings.fresh_var ())))*)
        failwith "TODO: record types in patterns"
      | Union (pat1, pat2) ->
        let pat_names1, (pat1, typ1) =
          of_untyped_with_names ~names ~types pat_names pat1
        in
        let pat_names2, (pat2, typ2) =
          of_untyped_with_names ~names ~types pat_names pat2
        in
        Type_bindings.unify ~names ~types typ1 typ2;
        (* Unions must define the same names with the same types *)
        if not
             (Map.equal
                (fun entry1 entry2 ->
                  Type_bindings.unify
                    ~names
                    ~types
                    (Name_bindings.Name_entry.typ entry1)
                    (Name_bindings.Name_entry.typ entry2);
                  true)
                pat_names1
                pat_names2)
        then type_error_msg "Pattern unions must define the same names";
        pat_names1, (Union (pat1, pat2), typ1)
      | As (pat, name) ->
        let pat_names, (pat, typ) = of_untyped_with_names ~names ~types pat_names pat in
        let pat_names = Untyped.Pattern.Names.add_name pat_names name typ in
        pat_names, (As (pat, name), typ)
      | Type_annotation (pat, typ) ->
        let typ1 =
          Type.Scheme.instantiate_bounded
            ~map_name:(Name_bindings.absolutify_type_name names)
            typ
        in
        let pat_names, (pat, typ2) = of_untyped_with_names ~names ~types pat_names pat in
        Type_bindings.unify ~names ~types typ1 typ2;
        pat_names, (pat, typ2)
    in
    let pat_names, (pat, typ) =
      of_untyped_with_names ~names ~types Value_name.Map.empty pat
    in
    pat_names, (pat, Type_bindings.substitute types typ)
  ;;

  let of_untyped_into ~names ~types pattern =
    let ((pat_names, _) as pat) = of_untyped_with_names ~names ~types pattern in
    let names =
      Name_bindings.merge_names names pat_names ~combine:(fun _ _ new_entry -> new_entry)
    in
    names, pat
  ;;

  let generalize ~names ~types pat_names typ =
    let names =
      Map.fold pat_names ~init:names ~f:(fun ~key:name ~data:entry names ->
        let typ = Name_bindings.Name_entry.typ entry in
        let scheme = Type_bindings.generalize types typ in
        Name_bindings.set_scheme ~place:`Def names name scheme)
    in
    names, Type_bindings.generalize types typ
  ;;
end

module Expr = struct
  type 'typ t =
    | Literal of Untyped.Literal.t
    | Name of Value_name.Qualified.t
    | Fun_call of 'typ t * 'typ t
    | Lambda of Pattern.t * 'typ t
    | Match of 'typ t * (Pattern.t * 'typ t) list
    | Let of (Pattern.t * 'typ, 'typ t) Let_binding.t
    | Tuple of 'typ t list
    | Record_literal of (Value_name.t * 'typ t option) list
    | Record_update of 'typ t * (Value_name.t * 'typ t option) list
    | Record_field_access of 'typ t * Value_name.t
  [@@deriving sexp]

  let of_untyped ~names ~types expr =
    let rec of_untyped ~names ~types expr =
      match (expr : Untyped.Expr.t) with
      | Literal lit -> Literal lit, Type.Concrete.cast (Untyped.Literal.typ lit)
      | Name name -> Name name, Name_bindings.find_type names name
      | Qualified (path, expr) ->
        of_untyped ~names:(Name_bindings.import_all ~place:`Def names path) ~types expr
      | Fun_call (f, arg) ->
        let f, f_type = of_untyped ~names ~types f in
        let arg, arg_type = of_untyped ~names ~types arg in
        let result_type = Type.fresh_var () in
        Type_bindings.unify ~names ~types f_type (Function (arg_type, result_type));
        Fun_call (f, arg), result_type
      | Op_tree tree -> of_untyped ~names ~types (Op_tree.to_untyped_expr ~names tree)
      | Lambda (pat, body) ->
        let names, (_, (pat, pat_type)) = Pattern.of_untyped_into ~names ~types pat in
        let body, body_type = of_untyped ~names ~types body in
        Lambda (pat, body), Function (pat_type, body_type)
      | If (cond, then_, else_) ->
        let cond, cond_type = of_untyped ~names ~types cond in
        let bool_type = Type.Concrete.cast Core.Bool.typ in
        Type_bindings.unify ~names ~types cond_type bool_type;
        let (then_, then_type), (else_, else_type) =
          of_untyped ~names ~types then_, of_untyped ~names ~types else_
        in
        Type_bindings.unify ~names ~types then_type else_type;
        (* TODO: should really be referring to Bool as a primitive of some kind
           Could have it be qualified like `_Primitives.Bool` *)
        let cnstr name = Pattern.Cnstr_appl (name, []) in
        ( Match (cond, [ cnstr Core.Bool.true_, then_; cnstr Core.Bool.false_, else_ ])
        , then_type )
      | Match (expr, branches) ->
        let expr, expr_type = of_untyped ~names ~types expr in
        let branches, branch_types =
          List.map branches ~f:(fun (pat, branch) ->
            let names, (_, (pat, pat_typ)) = Pattern.of_untyped_into ~names ~types pat in
            Type_bindings.unify ~names ~types expr_type pat_typ;
            let branch, branch_type = of_untyped ~names ~types branch in
            (pat, branch), branch_type)
          |> List.unzip
        in
        (match branch_types with
        | branch_type :: _ ->
          iter_pairs branch_types ~f:(Type_bindings.unify ~names ~types);
          Match (expr, branches), branch_type
        | [] -> compiler_bug [%message "Empty match"])
      | Let { rec_; bindings; body } ->
        let names, bindings =
          if rec_
          then (
            (* Process all bindings at once, allowing mutual recursion *)
            let names, bindings =
              List.fold_map bindings ~init:names ~f:(fun names (pat, expr) ->
                let names, (pat_names, (pat, pat_type)) =
                  Pattern.of_untyped_into ~names ~types pat
                in
                names, ((pat, (pat_type, pat_names)), expr))
            in
            let bindings =
              List.map bindings ~f:(Tuple2.map_snd ~f:(of_untyped ~names ~types))
            in
            ( names
            , List.map
                bindings
                ~f:(fun (((_, (pat_type, _)) as pat), (expr, expr_type)) ->
                Type_bindings.unify ~names ~types pat_type expr_type;
                pat, expr) ))
          else
            (* Process bindings in order without any recursion *)
            List.fold_map bindings ~init:names ~f:(fun names (pat, expr) ->
              let names, (pat_names, (pat, pat_type)) =
                Pattern.of_untyped_into ~names ~types pat
              in
              let expr, expr_type = of_untyped ~names ~types expr in
              Type_bindings.unify ~names ~types pat_type expr_type;
              names, ((pat, (pat_type, pat_names)), expr))
        in
        let body, body_type = of_untyped ~names ~types body in
        Let { rec_; bindings; body }, body_type
      | Tuple items ->
        let items, types = List.map items ~f:(of_untyped ~names ~types) |> List.unzip in
        Tuple items, Tuple types
      | Seq_literal _items -> failwith "TODO: seq"
      | Record_literal _fields -> failwith "TODO: record1"
      | Record_update (_expr, _fields) -> failwith "TODO: record2"
      | Record_field_access (_record, _name) -> failwith "TODO: record3"
      | Type_annotation (expr, typ) ->
        let t1 =
          Type.Scheme.instantiate_bounded
            ~map_name:(Name_bindings.absolutify_type_name names)
            typ
        in
        let expr, t2 = of_untyped ~names ~types expr in
        Type_bindings.unify ~names ~types t1 t2;
        expr, t1
    in
    of_untyped ~names ~types expr |> Tuple2.map_snd ~f:(Type_bindings.substitute types)
  ;;

  let rec map expr ~f ~var =
    match f expr with
    | `Halt expr -> expr
    | `Retry expr -> map ~f ~var expr
    | `Defer expr ->
      (match expr with
      | Let bindings -> Let (var bindings)
      | (Literal _ | Name (_, _)) as expr -> expr
      | Fun_call (func, body) -> Fun_call (map ~f ~var func, map ~f ~var body)
      | Lambda (arg, body) -> Lambda (arg, map ~f ~var body)
      | Match (expr, branches) ->
        Match (map ~f ~var expr, List.map branches ~f:(Tuple2.map_snd ~f:(map ~f ~var)))
      | Tuple fields -> Tuple (List.map fields ~f:(map ~f ~var))
      | Record_literal fields ->
        Record_literal
          (List.map fields ~f:(Tuple2.map_snd ~f:(Option.map ~f:(map ~f ~var))))
      | Record_update (expr, fields) ->
        Record_update
          ( map ~f ~var expr
          , List.map fields ~f:(Tuple2.map_snd ~f:(Option.map ~f:(map ~f ~var))) )
      | Record_field_access (record, field) ->
        Record_field_access (map ~f ~var record, field))
  ;;

  let map_bindings expr ~f = map expr ~f:(fun expr -> `Defer expr) ~var:f

  let rec generalize_let_bindings ~names ~types =
    map_bindings ~f:(fun { rec_; bindings; body } ->
      let bindings =
        List.map bindings ~f:(fun ((pat, (pat_type, pat_names)), expr) ->
          let names, scheme = Pattern.generalize ~names ~types pat_names pat_type in
          (pat, scheme), generalize_let_bindings ~names ~types expr)
      in
      { rec_; bindings; body = generalize_let_bindings ~names ~types body })
  ;;
end

module Module = struct
  include Module

  type nonrec t = (Pattern.t, Type.Scheme.t Expr.t * Type.Scheme.t) t [@@deriving sexp]

  type nonrec def = (Pattern.t, Type.Scheme.t Expr.t * Type.Scheme.t) def
  [@@deriving sexp]

  type intermediate_def =
    ((Pattern.t * Type.t) * Untyped.Pattern.Names.t, Untyped.Expr.t) Module.def
  [@@deriving sexp]

  let rec gather_names ~names ~f_common ?(f_def = fun _ _ -> None) sigs defs =
    let names =
      List.fold sigs ~init:names ~f:(fun names sig_ ->
        match sig_.Node.node with
        | Common_sig common -> f_common ~place:`Sig names common
        | Module_sig (module_name, sigs) ->
          Name_bindings.with_submodule ~place:`Sig names module_name ~f:(fun names ->
            gather_names ~names sigs [] ~f_common ~f_def))
    in
    List.fold defs ~init:names ~f:(fun names def ->
      option_or_default (f_def names def) ~f:(fun () ->
        match def.Node.node with
        | Common_def common -> f_common ~place:`Def names common
        | Module (module_name, sigs, defs) ->
          Name_bindings.with_submodule ~place:`Def names module_name ~f:(fun names ->
            gather_names ~names sigs defs ~f_common ~f_def)
        | Let _ | Trait _ | Impl _ -> names))
  ;;

  (* Name/type resolution steps
     1. Read all bound names in the module and submodules, and assign them fresh type variables
        - This doesn't require knowing anything - just read all the Catch_all names
        - Also read the types in somehow with placeholder values
        - This allows local imports to check properly
        - (* TODO: really only need to do sigs, and then defs if there are no sigs *)
        - (* TODO: is this needed for values anymore? Let re-grouping should put things in
             dependency order *)
     2. Read imports
        - Don't copy anything - use Imported_from
     3. Read type/trait declarations
     4. (not yet (?)) Look for trait impls (just the fact they exist)
        - Needs to be done after knowing about types/traits 
     5. Handle val/let bindings
     6. Handle let/impl expressions
        - Need to re-order and re-group bindings by their dependencies
        - After re-ordering, type each expression and generalize each binding group *)

  let rec gather_name_placeholders ~names sigs defs =
    (* Gather placeholders from all val statements first to correctly handle the presence
       of both val and let without complaining about duplicate names *)
    let names =
      gather_names ~names sigs defs ~f_common:(fun ~place names -> function
        | Val (name, _, _) | Extern (name, _, _, _) ->
          fst (Name_bindings.add_fresh_var ~place names name)
        | Type_decl (type_name, _) ->
          Name_bindings.add_type_placeholder ~place names type_name
        | Import _ | Import_with _ | Import_without _ | Trait_sig _ -> names)
    in
    List.fold defs ~init:names ~f:(fun names def ->
      match def.Node.node with
      | Let bindings ->
        List.fold bindings ~init:names ~f:(fun names { node = pat, _; _ } ->
          Name_bindings.merge_names
            names
            (Untyped.Pattern.Names.gather pat)
            ~combine:(fun name entry1 entry2 ->
            match entry1.type_source, entry2.type_source with
            | Val_declared, Val_declared | Let_inferred, Let_inferred ->
              Name_bindings.name_error_msg "Duplicate name" (Value_name.to_ustring name)
            | _ -> entry1))
      | Module (module_name, sigs, defs) ->
        (* FIXME: maybe don't look at submodule defs unless there's no sig? 
           Need to handle cross-module privacy properly *)
        Name_bindings.with_submodule ~place:`Def names module_name ~f:(fun names ->
          gather_name_placeholders ~names sigs defs)
      | Common_def _ | Trait _ | Impl _ -> names)
  ;;

  (* TODO: test that type decls which import from submodules actually work *)
  (* TODO: figure out import shadowing semantics - basically, probably ban shadowing *)
  let gather_imports_and_type_decls ~names sigs defs =
    gather_names ~names sigs defs ~f_common:(fun ~place names -> function
      | Import module_name -> Name_bindings.import ~place names module_name
      | Import_with (path, imports) -> Name_bindings.import_with ~place names path imports
      | Import_without (path, hiding) ->
        Name_bindings.import_without ~place names path hiding
      | Type_decl (type_name, decl) ->
        Name_bindings.add_type_decl ~place names type_name decl
      | Trait_sig _ -> failwith "TODO: trait sigs"
      | Val _ | Extern _ -> names)
  ;;

  (** Raise an error upon finding any cycles in a given type alias. *)
  let check_cyclic_type_alias ~names name alias =
    let rec loop ~names aliases_seen = function
      | Type.Expr.Type_app (name, args) ->
<<<<<<< HEAD
        let decl = Name_bindings.find_type_decl names name in
=======
        let decl = Name_bindings.(find_type_decl names name) in
>>>>>>> e80f920a
        (match decl with
        | _, Alias alias ->
          (match Hashtbl.add aliases_seen ~key:decl ~data:name with
          | `Ok -> loop ~names aliases_seen alias
          | `Duplicate ->
            raise_s
              [%message
                "Cyclic type alias" (name : Type_name.Qualified.t) (decl : Type.Decl.t)])
        | _ -> ());
        List.iter args ~f:(loop ~names aliases_seen)
      | Function (f, arg) ->
        loop ~names aliases_seen f;
        loop ~names aliases_seen arg
      | Tuple items -> List.iter items ~f:(loop ~names aliases_seen)
      | Var _ -> ()
    in
    let aliases_seen = Hashtbl.create (module Type.Decl) in
    let name = Name_bindings.current_path names, name in
    let decl = Name_bindings.find_absolute_type_decl names name in
    Hashtbl.set aliases_seen ~key:decl ~data:name;
    loop ~names aliases_seen alias
  ;;

  let rec handle_value_bindings ~names ~types sigs defs =
    let handle_common ~names ~place = function
      | Val (name, fixity, typ) ->
        let unify = Type_bindings.unify ~names ~types in
        Name_bindings.add_val ~place names name fixity typ ~unify
      | Extern (name, fixity, typ, extern_name) ->
        let unify = Type_bindings.unify ~names ~types in
        Name_bindings.add_val ~place names name fixity ([], typ) ~extern_name ~unify
      | Type_decl (name, (_, Alias alias)) ->
        check_cyclic_type_alias ~names name alias;
        names
      | Type_decl _ | Trait_sig _ | Import _ | Import_with _ | Import_without _ -> names
    in
    let rec handle_sigs ~names ~handle_common =
      List.fold ~init:names ~f:(fun names sig_ ->
        match sig_.Node.node with
        | Common_sig common -> handle_common ~names ~place:`Sig common
        | Module_sig (module_name, sigs) ->
          Name_bindings.with_submodule ~place:`Sig names module_name ~f:(fun names ->
            handle_sigs ~names ~handle_common sigs))
    in
    let names = handle_sigs ~names ~handle_common sigs in
    let handle_bindings ~names =
      List.fold_map
        ~init:names
        ~f:
          (Node.fold_map ~f:(fun names (pat, expr) ->
             let pat_names, pat = Pattern.of_untyped_with_names ~names ~types pat in
             let names =
               (* Unify pattern bindings with local type information (e.g. val declarations) *)
               Name_bindings.merge_names names pat_names ~combine:(fun _ entry entry' ->
                 let typ, typ' = Name_bindings.Name_entry.(typ entry, typ entry') in
                 Type_bindings.unify ~names ~types typ typ';
                 entry)
             in
             names, ((pat, pat_names), expr)))
    in
    List.fold_map
      defs
      ~init:names
      ~f:
        (Node.fold_map ~f:(fun names -> function
           | Let bindings -> handle_bindings ~names bindings |> Tuple2.map_snd ~f:let_
           | Module (module_name, sigs, defs) ->
             let names, defs =
               Name_bindings.with_submodule'
                 ~place:`Def
                 names
                 module_name
                 ~f:(fun names -> handle_value_bindings ~names ~types sigs defs)
             in
             names, Module (module_name, sigs, defs)
           | Common_def common as def -> handle_common ~names ~place:`Def common, def
           | Impl _ | Trait _ -> failwith "TODO: handle_value_bindings traits/impls"))
  ;;

  (** Re-group and re-order toplevel let bindings so that each group is mutually
      recursive, and the groups are given in an order appropriate for generalization.
      This is done by topologically sorting the strongly-connected components of the call
      graph (dependencies between bindings). *)
  let extract_binding_groups ~names defs =
    let rec gather_bindings_in_defs ~names defs acc =
      List.fold_right defs ~init:acc ~f:(gather_bindings ~names)
    and gather_bindings ~names def (other_defs, bindings) =
      match def.Node.node with
      | Let bindings' ->
        ( other_defs
        , List.fold_right
            bindings'
            ~init:bindings
            ~f:(fun { Node.node = ((_, pat_names) as pat), expr; span } bindings ->
            let current_path = Name_bindings.current_path names in
            let bound_names = Map.key_set pat_names in
            let used_names = Untyped.Expr.names_used ~names expr in
            ( { Call_graph.Binding.bound_names; used_names; info = pat, expr, span }
            , current_path )
            :: bindings) )
      | Module (module_name, sigs, defs) ->
        let names = Name_bindings.into_module ~place:`Def names module_name in
        let other_defs', bindings = gather_bindings_in_defs ~names defs ([], bindings) in
        ( { def with node = Module (module_name, sigs, other_defs') } :: other_defs
        , bindings )
      | Common_def _ as node -> { def with node } :: other_defs, bindings
      | Trait _ | Impl _ -> failwith "TODO: traits/impls"
    in
    let other_defs, bindings = gather_bindings_in_defs ~names defs ([], []) in
    let binding_groups =
      (* TODO: what's the point in using Sequence? *)
      Call_graph.of_bindings (Sequence.of_list bindings)
      |> Call_graph.to_regrouped_bindings
    in
    other_defs, binding_groups
  ;;

  let type_binding_group ~names ~types bindings =
    (* Order bindings in the group by span, then take the first span to represent the
       whole group. This is done to get a consistent ordering among bindings. *)
    let get_span { Call_graph.Binding.info = _, _, span; _ } = span in
    let bindings =
      List.sort bindings ~compare:(fun b b' -> Span.compare (get_span b) (get_span b'))
    in
    let span = get_span (List.hd_exn bindings) in
    let bindings =
      (* First, generalize the toplevel bindings *)
      List.map bindings ~f:(fun { info = (((_, pat_type), _) as pat), expr, span; _ } ->
        let expr, expr_type = Expr.of_untyped ~names ~types expr in
        Type_bindings.unify ~names ~types pat_type expr_type;
        pat, expr, span)
    in
    List.fold_map
      bindings
      ~init:names
      ~f:(fun names (((pat, pat_type), pat_names), expr, span) ->
      let names, scheme = Pattern.generalize ~names ~types pat_names pat_type in
      (* Generalize local let bindings just after the parent binding *)
      (* TODO: Look into the concept of type variable scope - parent variables are
         getting generalized here as well, which is probably wrong *)
      let expr = Expr.generalize_let_bindings ~names ~types expr in
      names, { Node.node = pat, (expr, scheme); span })
    |> Tuple2.map_snd ~f:(fun bindings -> { Node.node = Let bindings; span })
  ;;

  (** Reintegrate the re-ordered binding groups from [extract_binding_groups] back into
      the AST. *)
  let reintegrate_binding_groups path other_defs binding_groups =
    (* NOTE: As we disallow cross-module mutual recursion, binding groups will always be
       contained within a single module and can just be put back into the AST *)
    let binding_table = Module_path.Table.create () in
    List.iter binding_groups ~f:(fun (def, path) ->
      Hashtbl.add_multi binding_table ~key:path ~data:def);
    let rec loop binding_table path defs =
      let defs =
        List.map
          defs
          ~f:
            (Node.map ~f:(function
              | Module (module_name, sigs, defs) ->
                Module
                  (module_name, sigs, loop binding_table (path @ [ module_name ]) defs)
              | def -> def))
      in
      (* Sort defs by span to get them back into their original order *)
      List.sort
        (Hashtbl.find_multi binding_table path @ defs)
        ~compare:(fun def def' -> Span.compare def.span def'.span)
    in
    loop binding_table path other_defs
  ;;

  let type_defs ~names ~types defs =
    let other_defs, binding_groups = extract_binding_groups ~names defs in
    let names, binding_groups =
      Sequence.to_list binding_groups
      |> List.fold_map ~init:names ~f:(fun names (bindings, path) ->
           Name_bindings.with_path names path ~f:(fun names ->
             let names, def = type_binding_group ~names ~types bindings in
             names, (def, path)))
    in
    let path = Name_bindings.current_path names in
    names, reintegrate_binding_groups path other_defs binding_groups
  ;;

  let of_untyped ?(backtrace = true) ?names ?types (module_name, sigs, defs) =
    let names =
      option_or_default names ~f:(fun () -> Lazy.force Name_bindings.std_prelude)
    in
    let types = option_or_default types ~f:Type_bindings.create in
    try
      let names = Name_bindings.into_module ~place:`Def names module_name in
      let names = gather_name_placeholders ~names sigs defs in
      let names = gather_imports_and_type_decls ~names sigs defs in
      let names, defs = handle_value_bindings ~names ~types sigs defs in
      let names, defs = type_defs ~names ~types defs in
      Ok (Name_bindings.into_parent names, (module_name, sigs, defs))
    with
    | exn ->
      let msg =
        if backtrace
        then (
          let backtrace = Backtrace.(to_string (Exn.most_recent ())) in
          Exn.to_string exn ^ "\n" ^ backtrace)
        else (
          match exn with
          | Type_bindings.Type_error (msg, Some (t1, t2)) ->
            (* Prevent unstable Var_ids from appearing in test output *)
            let env = Type.Param.Env_of_vars.create () in
            let map_type t =
              Type.Expr.map_vars t ~f:(Type.Param.Env_of_vars.find_or_add env)
              |> Type.Scheme.sexp_of_t
            in
            let ts = Sexp.(List [ List [ map_type t1; map_type t2 ] ]) in
            let msg = Ustring.to_string msg in
            Sexp.(
              to_string_hum
                ~indent:2
                (List [ Atom "src/type_bindings.ml.Type_error"; Atom msg; ts ]))
          | _ -> Exn.to_string exn)
      in
      Error (Ustring.of_string_exn msg)
  ;;
end<|MERGE_RESOLUTION|>--- conflicted
+++ resolved
@@ -381,11 +381,7 @@
   let check_cyclic_type_alias ~names name alias =
     let rec loop ~names aliases_seen = function
       | Type.Expr.Type_app (name, args) ->
-<<<<<<< HEAD
         let decl = Name_bindings.find_type_decl names name in
-=======
-        let decl = Name_bindings.(find_type_decl names name) in
->>>>>>> e80f920a
         (match decl with
         | _, Alias alias ->
           (match Hashtbl.add aliases_seen ~key:decl ~data:name with
