open Import
open Names

let type_error_msg = Type_bindings.type_error_msg

module Pattern = struct
  type t =
    | Constant of Untyped.Literal.t
    | Catch_all of Value_name.t option
    | As of t * Value_name.t
    | Cnstr_appl of Cnstr_name.Qualified.t * t list
    | Tuple of t list
    | Record of (Value_name.t * t option) list
    | Union of t * t
  [@@deriving sexp]

  let of_untyped_with_names ~names ~types pat =
    let rec of_untyped_with_names ~names ~types pat_names = function
      | Untyped.Pattern.Constant lit ->
        pat_names, (Constant lit, Type.Concrete.cast (Untyped.Literal.typ lit))
      | Catch_all name ->
        let pat_names, typ =
          match name with
          | Some name -> Untyped.Pattern.Names.add_fresh_name pat_names name
          | None -> pat_names, Type.fresh_var ()
        in
        pat_names, (Catch_all name, typ)
      | Cnstr_appl (cnstr, args) ->
        (* TODO: inferring unqualified name given type information *)
        let rec loop pat_names args = function
          | Type.Expr.Function (arg_type, body_type), arg :: rest ->
            let pat_names, (arg, arg_type2) =
              of_untyped_with_names ~names ~types pat_names arg
            in
            Type_bindings.unify ~names ~types arg_type arg_type2;
            loop pat_names (arg :: args) (body_type, rest)
          | body_type, [] -> pat_names, (Cnstr_appl (cnstr, List.rev args), body_type)
          | _ -> type_error_msg "Arg number mismatch"
        in
        loop pat_names [] (Name_bindings.find_cnstr_type names cnstr, args)
      | Tuple fields ->
        let pat_names, fields, field_types =
          List.fold_right
            fields
            ~init:(pat_names, [], [])
            ~f:(fun field (pat_names, fields, field_types) ->
            let pat_names, (field, field_type) =
              of_untyped_with_names ~names ~types pat_names field
            in
            pat_names, field :: fields, field_type :: field_types)
        in
        pat_names, (Tuple fields, Tuple field_types)
      | Record _fields ->
        (*let _names, _fields =
          List.fold_right
            fields
            ~init:(names, [])
            ~f:(fun (field_name, field_pat) (names, fields) ->
            let names, field_pat =
              match field_pat with
              | Some field_pat ->
                let new_names, field_pat =
                  of_untyped ~handle_name ~names ~types field_pat
                in
                merge_no_shadow names new_names, Some field_pat
              | None -> names, None
            in
            names, (field_name, field_pat) :: fields)
        in*)
        (*names, (Record fields, Record (List.map ~f:(fun (name, pat) ->
              match pat with
              | Some (_, typ) -> typ
              | None -> Type_bindings.fresh_var ())))*)
        failwith "TODO: record types in patterns"
      | Union (pat1, pat2) ->
        let pat_names1, (pat1, typ1) =
          of_untyped_with_names ~names ~types pat_names pat1
        in
        let pat_names2, (pat2, typ2) =
          of_untyped_with_names ~names ~types pat_names pat2
        in
        Type_bindings.unify ~names ~types typ1 typ2;
        (* Unions must define the same names with the same types *)
        if not
             (Map.equal
                (fun entry1 entry2 ->
                  Type_bindings.unify
                    ~names
                    ~types
                    (Name_bindings.Name_entry.typ entry1)
                    (Name_bindings.Name_entry.typ entry2);
                  true)
                pat_names1
                pat_names2)
        then type_error_msg "Pattern unions must define the same names";
        pat_names1, (Union (pat1, pat2), typ1)
      | As (pat, name) ->
        let pat_names, (pat, typ) = of_untyped_with_names ~names ~types pat_names pat in
        let pat_names = Untyped.Pattern.Names.add_name pat_names name typ in
        pat_names, (As (pat, name), typ)
      | Type_annotation (pat, typ) ->
        let typ1 =
          Type.Scheme.instantiate_bounded
            ~map_name:(Name_bindings.absolutify_type_name names)
            typ
        in
        let pat_names, (pat, typ2) = of_untyped_with_names ~names ~types pat_names pat in
        Type_bindings.unify ~names ~types typ1 typ2;
        pat_names, (pat, typ2)
    in
    let pat_names, (pat, typ) =
      of_untyped_with_names ~names ~types Value_name.Map.empty pat
    in
    pat_names, (pat, Type_bindings.substitute types typ)
  ;;

  let of_untyped_into ~names ~types pattern =
    let ((pat_names, _) as pat) = of_untyped_with_names ~names ~types pattern in
    let names =
      Name_bindings.merge_names names pat_names ~combine:(fun _ _ new_entry -> new_entry)
    in
    names, pat
  ;;

  let generalize ~names ~types pat_names typ =
    let names =
      Map.fold pat_names ~init:names ~f:(fun ~key:name ~data:entry names ->
        let typ = Name_bindings.Name_entry.typ entry in
        let scheme = Type_bindings.generalize types typ in
        Name_bindings.set_scheme names name scheme)
    in
    names, Type_bindings.generalize types typ
  ;;
end

module Expr = struct
  type 'typ t =
    | Literal of Untyped.Literal.t
    | Name of Value_name.Qualified.t
    | Fun_call of 'typ t * 'typ t
    | Lambda of Pattern.t * 'typ t
    | Match of 'typ t * (Pattern.t * 'typ t) list
    | Let of (Pattern.t * 'typ, 'typ t) Let_binding.t
    | Tuple of 'typ t list
    | Record_literal of (Value_name.t * 'typ t option) list
    | Record_update of 'typ t * (Value_name.t * 'typ t option) list
    | Record_field_access of 'typ t * Value_name.t
  [@@deriving sexp]

  type generalized = Type.Scheme.t t * Type.Scheme.t [@@deriving sexp]

  let of_untyped ~names ~types expr =
    let rec of_untyped ~names ~types expr =
      match (expr : Untyped.Expr.t) with
      | Literal lit -> Literal lit, Type.Concrete.cast (Untyped.Literal.typ lit)
      | Name name -> Name name, Name_bindings.find_type names name
      | Qualified (path, expr) ->
        of_untyped ~names:(Name_bindings.import_all names path) ~types expr
      | Fun_call (f, arg) ->
        let f, f_type = of_untyped ~names ~types f in
        let arg, arg_type = of_untyped ~names ~types arg in
        let result_type = Type.fresh_var () in
        Type_bindings.unify ~names ~types f_type (Function (arg_type, result_type));
        Fun_call (f, arg), result_type
      | Op_tree tree -> of_untyped ~names ~types (Op_tree.to_untyped_expr ~names tree)
      | Lambda (pat, body) ->
        let names, (_, (pat, pat_type)) = Pattern.of_untyped_into ~names ~types pat in
        let body, body_type = of_untyped ~names ~types body in
        Lambda (pat, body), Function (pat_type, body_type)
      | If (cond, then_, else_) ->
        let cond, cond_type = of_untyped ~names ~types cond in
        let bool_type = Type.Concrete.cast Core.Bool.typ in
        Type_bindings.unify ~names ~types cond_type bool_type;
        let (then_, then_type), (else_, else_type) =
          of_untyped ~names ~types then_, of_untyped ~names ~types else_
        in
        Type_bindings.unify ~names ~types then_type else_type;
        (* TODO: should really be referring to Bool as a primitive of some kind
           Could have it be qualified like `_Primitives.Bool` *)
        let cnstr name = Pattern.Cnstr_appl (name, []) in
        ( Match (cond, [ cnstr Core.Bool.true_, then_; cnstr Core.Bool.false_, else_ ])
        , then_type )
      | Match (expr, branches) ->
        let expr, expr_type = of_untyped ~names ~types expr in
        let branches, branch_types =
          List.map branches ~f:(fun (pat, branch) ->
            let names, (_, (pat, pat_typ)) = Pattern.of_untyped_into ~names ~types pat in
            Type_bindings.unify ~names ~types expr_type pat_typ;
            let branch, branch_type = of_untyped ~names ~types branch in
            (pat, branch), branch_type)
          |> List.unzip
        in
        (match branch_types with
        | branch_type :: _ ->
          iter_pairs branch_types ~f:(Type_bindings.unify ~names ~types);
          Match (expr, branches), branch_type
        | [] -> compiler_bug [%message "Empty match"])
      | Let { rec_; bindings; body } ->
        let names, bindings =
          if rec_
          then (
            (* FIXME: need to keep pat_names here so we can generalize later*)
            (* Process all bindings at once, allowing mutual recursion *)
            let names, bindings =
              List.fold_map bindings ~init:names ~f:(fun names (pat, expr) ->
                let names, (pat_names, (pat, pat_type)) =
                  Pattern.of_untyped_into ~names ~types pat
                in
                names, ((pat, (pat_type, pat_names)), expr))
            in
            let bindings =
              List.map bindings ~f:(Tuple2.map_snd ~f:(of_untyped ~names ~types))
            in
            ( names
            , List.map
                bindings
                ~f:(fun (((_, (pat_type, _)) as pat), (expr, expr_type)) ->
                Type_bindings.unify ~names ~types pat_type expr_type;
                pat, expr) ))
          else
            (* Process bindings in order without any recursion *)
            List.fold_map bindings ~init:names ~f:(fun names (pat, expr) ->
              let names, (pat_names, (pat, pat_type)) =
                Pattern.of_untyped_into ~names ~types pat
              in
              let expr, expr_type = of_untyped ~names ~types expr in
              Type_bindings.unify ~names ~types pat_type expr_type;
              names, ((pat, (pat_type, pat_names)), expr))
        in
        let body, body_type = of_untyped ~names ~types body in
        Let { rec_; bindings; body }, body_type
      | Tuple items ->
        let items, types = List.map items ~f:(of_untyped ~names ~types) |> List.unzip in
        Tuple items, Tuple types
      | Seq_literal _items -> failwith "TODO: seq"
      | Record_literal _fields -> failwith "TODO: record1"
      | Record_update (_expr, _fields) -> failwith "TODO: record2"
      | Record_field_access (_record, _name) -> failwith "TODO: record3"
      | Type_annotation (expr, typ) ->
        let t1 =
          Type.Scheme.instantiate_bounded
            ~map_name:(Name_bindings.absolutify_type_name names)
            typ
        in
        let expr, t2 = of_untyped ~names ~types expr in
        Type_bindings.unify ~names ~types t1 t2;
        expr, t1
    in
    of_untyped ~names ~types expr |> Tuple2.map_snd ~f:(Type_bindings.substitute types)
  ;;

  let rec map expr ~f ~var =
    match f expr with
    | `Halt expr -> expr
    | `Retry expr -> map ~f ~var expr
    | `Defer expr ->
      (match expr with
      | Let bindings -> Let (var bindings)
      | (Literal _ | Name (_, _)) as expr -> expr
      | Fun_call (func, body) -> Fun_call (map ~f ~var func, map ~f ~var body)
      | Lambda (arg, body) -> Lambda (arg, map ~f ~var body)
      | Match (expr, branches) ->
        Match (map ~f ~var expr, List.map branches ~f:(Tuple2.map_snd ~f:(map ~f ~var)))
      | Tuple fields -> Tuple (List.map fields ~f:(map ~f ~var))
      | Record_literal fields ->
        Record_literal
          (List.map fields ~f:(Tuple2.map_snd ~f:(Option.map ~f:(map ~f ~var))))
      | Record_update (expr, fields) ->
        Record_update
          ( map ~f ~var expr
          , List.map fields ~f:(Tuple2.map_snd ~f:(Option.map ~f:(map ~f ~var))) )
      | Record_field_access (record, field) ->
        Record_field_access (map ~f ~var record, field))
  ;;

  let map_bindings expr ~f = map expr ~f:(fun expr -> `Defer expr) ~var:f

  let rec generalize_let_bindings ~names ~types =
    map_bindings ~f:(fun { rec_; bindings; body } ->
      let bindings =
        List.map bindings ~f:(fun ((pat, (pat_type, pat_names)), expr) ->
          let names, scheme = Pattern.generalize ~names ~types pat_names pat_type in
          (pat, scheme), generalize_let_bindings ~names ~types expr)
      in
      { rec_; bindings; body = generalize_let_bindings ~names ~types body })
  ;;
end

module Module = struct
  include Module

  type nonrec t = (Pattern.t, Expr.generalized) t [@@deriving sexp]
  type nonrec def = (Pattern.t, Expr.generalized) def [@@deriving sexp]

  let rec gather_names ~names sigs defs ~handle_common =
    let names =
      List.fold sigs ~init:names ~f:(fun names sig_ ->
        match sig_.Node.node with
        | Common_sig common -> handle_common names common
        | Module_sig (module_name, sigs) ->
          Name_bindings.with_submodule names module_name ~f:(fun names ->
            gather_names ~names sigs [] ~handle_common))
    in
    List.fold defs ~init:names ~f:(fun names def ->
      match def.Node.node with
      | Common_def common -> handle_common names common
      | Module (module_name, sigs, defs) ->
        Name_bindings.with_submodule names module_name ~f:(fun names ->
          gather_names ~names sigs defs ~handle_common)
      | Let _ | Trait _ | Impl _ -> names)
  ;;

  (* Name/type resolution steps
     1. Read all bound names in the module and submodules, and assign them fresh type variables
        - This doesn't require knowing anything - just read all the Catch_all names
        - Also read the types in somehow with placeholder values
        - This allows local imports to check properly
        - (* TODO: really only need to do sigs, and then defs if there are no sigs *)
     2. Read imports
        - Don't copy anything - use Imported_from
     3. Read type/trait declarations
     4. (not yet (?)) Look for trait impls (just the fact they exist)
        - Needs to be done after knowing about types/traits 
     5. Handle val/let bindings
     6. Handle let/impl expressions
        - Need to re-order and re-group bindings by their dependencies
        - After re-ordering, type each expression and generalize each binding group *)

  let gather_name_placeholders ~names sigs defs =
    let names =
      gather_names ~names sigs defs ~handle_common:(fun names -> function
        | Val (name, _, _) | Extern (name, _, _, _) ->
          fst (Name_bindings.add_fresh_var names name)
        | Type_decl (type_name, _) -> Name_bindings.add_type_placeholder names type_name
        | Import _ | Import_with _ | Import_without _ | Trait_sig _ -> names)
    in
    List.fold defs ~init:names ~f:(fun names -> function
      | { node = Let bindings; _ } ->
        List.fold bindings ~init:names ~f:(fun names { node = pat, _; _ } ->
          Name_bindings.merge_names
            names
            (Untyped.Pattern.Names.gather pat)
            ~combine:(fun name entry1 entry2 ->
            match entry1.type_source, entry2.type_source with
            | Val_declared, Val_declared | Let_inferred, Let_inferred ->
              Name_bindings.name_error_msg "Duplicate name" (Value_name.to_ustring name)
            | _ -> entry1))
      | _ -> names)
  ;;

  let gather_imports_and_type_decls =
    gather_names ~handle_common:(fun names -> function
      | Import module_name -> Name_bindings.import names module_name
      | Import_with (path, imports) -> Name_bindings.import_with names path imports
      | Import_without (path, hiding) -> Name_bindings.import_without names path hiding
      | Type_decl (type_name, decl) -> Name_bindings.add_type_decl names type_name decl
      | Trait_sig _ -> failwith "TODO: trait sigs"
      | Val _ | Extern _ -> names)
  ;;

  let rec handle_value_bindings ~names ~types sigs defs =
    let names =
      gather_names ~names sigs defs ~handle_common:(fun names -> function
        | Val (name, fixity, typ) ->
          let unify = Type_bindings.unify ~names ~types in
          Name_bindings.add_val names name fixity typ ~unify
        | Extern (name, fixity, typ, extern_name) ->
          let unify = Type_bindings.unify ~names ~types in
          Name_bindings.add_val names name fixity ([], typ) ~extern_name ~unify
        | Type_decl _ | Trait_sig _ | Import _ | Import_with _ | Import_without _ -> names)
    in
    let handle_bindings ~names =
      List.fold_map
        ~init:names
        ~f:
          (Node.fold_map ~f:(fun names (pat, expr) ->
             let pat_names, pat = Pattern.of_untyped_with_names ~names ~types pat in
             let names =
               (* Unify pattern bindings with local type information (e.g. val declarations) *)
               Name_bindings.merge_names names pat_names ~combine:(fun _ entry entry' ->
                 let typ, typ' = Name_bindings.Name_entry.(typ entry, typ entry') in
                 Type_bindings.unify ~names ~types typ typ';
                 entry)
             in
             names, ((pat, pat_names), expr)))
    in
    List.fold_map
      defs
      ~init:names
      ~f:
        (Node.fold_map ~f:(fun names -> function
           | Let bindings -> handle_bindings ~names bindings |> Tuple2.map_snd ~f:let_
           | Module (module_name, sigs, defs) ->
             let names = Name_bindings.into_module names module_name in
             let names, defs = handle_value_bindings ~names ~types sigs defs in
             names, Module (module_name, sigs, defs)
           | Common_def _ as def -> names, def
           | Impl _ | Trait _ -> failwith "TODO: handle_value_bindings traits/impls"))
  ;;

  (** Re-group and re-order toplevel let bindings so that each group is mutually
      recursive, and the groups are given in an order appropriate for generalization.
      This is done by topologically sorting the strongly-connected components of the call
      graph (dependencies between bindings). *)
  let extract_binding_groups ~names defs =
    let rec gather_bindings_in_defs ~names other_defs defs =
      Sequence.of_list defs |> Sequence.concat_map ~f:(gather_bindings ~names other_defs)
    and gather_bindings ~names other_defs def =
      match def.Node.node with
      | Let bindings ->
        Sequence.map
          (Sequence.of_list bindings)
          ~f:(fun { node = ((_, pat_names) as pat), expr; span } ->
          let current_path = Name_bindings.current_path names in
          let bound_names = Map.key_set pat_names in
          let used_names = Untyped.Expr.names_used ~names expr in
          ( { Call_graph.Binding.bound_names; used_names; info = pat, expr, span }
          , current_path ))
      | Module (module_name, _, defs) ->
        let names = Name_bindings.into_module names module_name in
        gather_bindings_in_defs ~names other_defs defs
      | Common_def _ as node ->
        Queue.enqueue other_defs { def with node };
        Sequence.empty
      | Trait _ | Impl _ -> failwith "TODO: traits/impls"
    in
    let other_defs = Queue.create () in
    let binding_groups =
      gather_bindings_in_defs ~names other_defs defs
      |> Call_graph.of_bindings
      |> Call_graph.to_regrouped_bindings
    in
    Queue.to_list other_defs, binding_groups
  ;;

  let type_binding_group ~names ~types bindings =
    (* Order bindings in the group by span, then take the first span to represent the
       whole group. This is done to get a consistent ordering among bindings. *)
    let get_span { Call_graph.Binding.info = _, _, span; _ } = span in
    let bindings =
      List.sort bindings ~compare:(fun b b' -> Span.compare (get_span b) (get_span b'))
    in
    let span = get_span (List.hd_exn bindings) in
    let bindings =
      (* First, generalize the toplevel bindings *)
      List.map bindings ~f:(fun { info = (((_, pat_type), _) as pat), expr, span; _ } ->
        let expr, expr_type = Expr.of_untyped ~names ~types expr in
        Type_bindings.unify ~names ~types pat_type expr_type;
        pat, expr, span)
    in
    List.fold_map
      bindings
      ~init:names
      ~f:(fun names (((pat, pat_type), pat_names), expr, span) ->
      let names, scheme = Pattern.generalize ~names ~types pat_names pat_type in
      (* Generalize local let bindings just after the parent binding *)
      (* TODO: Look into the concept of type variable scope - parent variables are
         getting generalized here as well, which is probably wrong *)
      let expr = Expr.generalize_let_bindings ~names ~types expr in
      names, { Node.node = pat, (expr, scheme); span })
    |> Tuple2.map_snd ~f:(fun bindings -> { Node.node = Let bindings; span })
  ;;

  (** Reintegrate the re-ordered binding groups from [extract_binding_groups] back into
      the AST. *)
  let reintegrate_binding_groups path other_defs binding_groups =
    (* NOTE: As we disallow cross-module mutual recursion, binding groups will always be
       contained within a single module and can just be put back into the AST *)
    let binding_table = Module_path.Table.create () in
    List.iter binding_groups ~f:(fun (def, path) ->
      Hashtbl.add_multi binding_table ~key:path ~data:def);
    let rec loop binding_table path defs =
      let defs =
        List.map
          defs
          ~f:
            (Node.map ~f:(function
              | Module (module_name, sigs, defs) ->
                Module
                  (module_name, sigs, loop binding_table (path @ [ module_name ]) defs)
<<<<<<< HEAD
              | Let bindings ->
                compiler_bug
                  [%message
                    "Dangling let binding in other_defs"
                      (bindings : (Pattern.t * Expr.generalized) list)]
=======
>>>>>>> 33de6703
              | _ as def -> def))
      in
      (* Sort defs by span to get them back into their original order *)
      List.sort
        (Hashtbl.find_multi binding_table path @ defs)
        ~compare:(fun def def' -> Span.compare def.span def'.span)
    in
    loop binding_table path other_defs
  ;;

  let type_defs ~names ~types defs =
    let other_defs, binding_groups = extract_binding_groups ~names defs in
    let names, binding_groups =
      Sequence.to_list binding_groups
      |> List.fold_map ~init:names ~f:(fun names (bindings, path) ->
           let names, def = type_binding_group ~names ~types bindings in
           names, (def, path))
    in
    let path = Name_bindings.current_path names in
    names, reintegrate_binding_groups path other_defs binding_groups
  ;;

  let of_untyped ?(backtrace = true) ?names ?types (module_name, sigs, defs) =
    let names =
      option_or_default names ~f:(fun () -> Lazy.force Name_bindings.std_prelude)
    in
    let types = option_or_default types ~f:Type_bindings.create in
    try
      let names = Name_bindings.into_module names module_name in
      let names = gather_name_placeholders ~names sigs defs in
      let names = gather_imports_and_type_decls ~names sigs defs in
      let names, defs = handle_value_bindings ~names ~types sigs defs in
      let names, defs = type_defs ~names ~types defs in
      Ok (Name_bindings.into_parent names, (module_name, sigs, defs))
    with
    | exn ->
      let msg =
        if backtrace
        then (
          let backtrace = Backtrace.(to_string (Exn.most_recent ())) in
          Exn.to_string exn ^ "\n" ^ backtrace)
        else (
          match exn with
          | Type_bindings.Type_error (msg, Some (t1, t2)) ->
            (* Prevent unstable Var_ids from appearing in test output *)
            let env = Type.Param.Env_of_vars.create () in
            let map_type t =
              Type.Expr.map_vars t ~f:(Type.Param.Env_of_vars.find_or_add env)
              |> Type.Scheme.sexp_of_t
            in
            let ts = Sexp.(List [ List [ map_type t1; map_type t2 ] ]) in
            let msg = Ustring.to_string msg in
            Sexp.(
              to_string_hum
                ~indent:2
                (List [ Atom "src/type_bindings.ml.Type_error"; Atom msg; ts ]))
          | _ -> Exn.to_string exn)
      in
      Error (Ustring.of_string_exn msg)
  ;;
end<|MERGE_RESOLUTION|>--- conflicted
+++ resolved
@@ -478,14 +478,6 @@
               | Module (module_name, sigs, defs) ->
                 Module
                   (module_name, sigs, loop binding_table (path @ [ module_name ]) defs)
-<<<<<<< HEAD
-              | Let bindings ->
-                compiler_bug
-                  [%message
-                    "Dangling let binding in other_defs"
-                      (bindings : (Pattern.t * Expr.generalized) list)]
-=======
->>>>>>> 33de6703
               | _ as def -> def))
       in
       (* Sort defs by span to get them back into their original order *)
