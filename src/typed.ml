--- conflicted
+++ resolved
@@ -182,10 +182,11 @@
     | Record_field_access of 'typ t Node.t * Value_name.t Node.t
   [@@deriving sexp]
 
-<<<<<<< HEAD
-  type generalized = Type.Scheme.t t * Type.Scheme.t [@@deriving sexp_of]
-
-  let of_untyped, type_recursive_let_bindings =
+  type generalized =
+    Module_path.absolute Type.Scheme.t t * Module_path.absolute Type.Scheme.t
+  [@@deriving sexp_of]
+
+  let type_recursive_let_bindings =
     let collect_effects f =
       let effects = ref [] in
       let (expr : _ t), (typ : _ Type.Expr.t) =
@@ -195,15 +196,21 @@
       expr, typ, !effects
     in
     let rec of_untyped ~names ~types ~f_name expr =
-      match (expr : Untyped.Expr.t) with
-      | Literal lit -> Literal lit, Type.Concrete.cast (Literal.typ lit), []
-      | Name name ->
-        let name_entry = Name_bindings.find_entry names name in
-        f_name name name_entry;
-        Name name, Name_bindings.Name_entry.typ name_entry, []
-      | Qualified (path, expr) ->
-        of_untyped ~names:(Name_bindings.import_all names path) ~types ~f_name expr
-      | Fun_call (fun_, args) ->
+    let rec of_untyped ~names ~types ~f_name expr
+      : (Type.t * Pattern.Names.t) t Node.t * Type.t * _ Type.effect_row
+      =
+      let node e = Node.create e (Node.span expr) in
+      Node.with_value expr ~f:(fun expr ->
+        match (expr : Untyped.Expr.t) with
+        | Literal lit -> node (Literal lit), Type.Concrete.cast (Literal.typ lit), []
+        | Name name ->
+          let name, name_entry = Name_bindings.find_entry_with_path names name in
+          f_name name name_entry;
+          node (Name name), Name_bindings.Name_entry.typ name_entry
+        | Qualified (path, expr) ->
+          let names = Name_bindings.import_all names path in
+          of_untyped ~names ~types ~f_name expr
+        | Fun_call (fun_, args) ->
         (* FIXME: IDEA: We want to come up with a type representing all the effects
            potentially produced by this expression. This is a supertype of effects
            produced by individual components of the expression:
@@ -217,69 +224,43 @@
            If you have e.g. `if cond then foo else bar` we don't want to force `foo` and
            `bar` to produce exactly the same effects. Effects have true automatic
            subtyping like that. *)
+
         collect_effects (fun ~add_effects ->
           let fun_, fun_type, fun_effects = of_untyped ~names ~types ~f_name fun_ in
           add_effects fun_effects;
           let args =
             Nonempty.map args ~f:(fun arg ->
-              let arg, arg_type, arg_effect = of_untyped ~names ~types ~f_name arg in
-              add_effects arg_effect;
-=======
-  type generalized =
-    Module_path.absolute Type.Scheme.t t * Module_path.absolute Type.Scheme.t
-  [@@deriving sexp_of]
-
-  let type_recursive_let_bindings =
-    let rec of_untyped ~names ~types ~f_name expr
-      : (Type.t * Pattern.Names.t) t Node.t * Type.t
-      =
-      let node e = Node.create e (Node.span expr) in
-      Node.with_value expr ~f:(fun expr ->
-        match (expr : Untyped.Expr.t) with
-        | Literal lit -> node (Literal lit), Type.Concrete.cast (Literal.typ lit)
-        | Name name ->
-          let name, name_entry = Name_bindings.find_entry_with_path names name in
-          f_name name name_entry;
-          node (Name name), Name_bindings.Name_entry.typ name_entry
-        | Qualified (path, expr) ->
-          let names = Name_bindings.import_all names path in
-          of_untyped ~names ~types ~f_name expr
-        | Fun_call (fun_, args) ->
-          let fun_, fun_type = of_untyped ~names ~types ~f_name fun_ in
-          let args =
-            Nonempty.map args ~f:(fun arg ->
-              let arg, arg_type = of_untyped ~names ~types ~f_name arg in
->>>>>>> 2340b20f
+              let arg, arg_type, arg_effects = of_untyped ~names ~types ~f_name arg in
+              add_effects arg_effects;
               arg, (arg_type, Pattern.Names.empty))
           in
           let arg_types = Nonempty.map args ~f:(fun (_, (arg_type, _)) -> arg_type) in
           let result_var = Type.Var_id.create () in
-<<<<<<< HEAD
           let call_effects : _ Type.Expr.effect_row =
             [ Effect_var (Type.Var_id.create ()) ]
           in
           add_effects call_effects;
-=======
->>>>>>> 2340b20f
           Type_bindings.unify
             ~names
             ~types
             fun_type
-<<<<<<< HEAD
             (Partial_function (arg_types, call_effects, result_var));
-          Fun_call (fun_, args), Var result_var)
-      | Op_tree tree ->
-        of_untyped ~names ~types ~f_name (Op_tree.to_untyped_expr ~names tree)
-      | Lambda (args, body) ->
-        let names, args_and_types =
-          Nonempty.fold_map args ~init:names ~f:(fun names arg ->
-            let names, (_, (arg, arg_type)) = Pattern.of_untyped_into ~names ~types arg in
-            names, (arg, arg_type))
-        in
-        let args, arg_types = Nonempty.unzip args_and_types in
-        let body, body_type, body_effects = of_untyped ~names ~types ~f_name body in
-        Lambda (args, body), Function (arg_types, body_effects, body_type), []
-      | If (cond, then_, else_) ->
+          node (Fun_call (fun_, (fun_type, Pattern.Names.empty), args)), Var result_var)
+        | Op_tree tree ->
+          of_untyped ~names ~types ~f_name (Op_tree.to_untyped_expr ~names tree)
+        | Lambda (args, body) ->
+          let names, args_and_types =
+            Nonempty.fold_map args ~init:names ~f:(fun names arg ->
+              let span = Node.span arg in
+              let names, ((_ : Pattern.Names.t), (arg, arg_type)) =
+                Node.with_value arg ~f:(Pattern.of_untyped_into ~names ~types)
+              in
+              names, (Node.create arg span, arg_type))
+          in
+          let args, arg_types = Nonempty.unzip args_and_types in
+          let body, body_type, body_effects = of_untyped ~names ~types ~f_name body in
+          node (Lambda (args, body)), Function (arg_types, body_effects, body_type)
+        | If (cond, then_, else_) ->
         (* FIXME: Places with multiple branches e.g. if, match, now can't rely on the
            types of the two branches being unified to be equivalent, and arbitrarily
            picking one. They need to get the supertype (for e.g functions). *)
@@ -294,65 +275,6 @@
           add_effects then_effects;
           add_effects else_effects;
           Type_bindings.unify ~names ~types then_type else_type;
-          (* TODO: should really be referring to Bool as a primitive of some kind since
-           otherwise you could shadow it. Could have it be qualified like
-           `_Primitives.Bool` *)
-          let cnstr name : Pattern.t = Cnstr_appl (name, []) in
-          let match_expr =
-            Match
-              ( cond
-              , (bool_type, Pattern.Names.empty)
-              , [ cnstr Intrinsics.Bool.true_, then_
-                ; cnstr Intrinsics.Bool.false_, else_
-                ] )
-          in
-          match_expr, then_type)
-      | Match (expr, branches) ->
-        collect_effects (fun ~add_effects ->
-          let expr, expr_type, expr_effects = of_untyped ~names ~types ~f_name expr in
-          add_effects expr_effects;
-          let branches, branch_type :: rest =
-            Nonempty.map branches ~f:(fun (pat, branch) ->
-              let names, (_, (pat, pat_typ)) =
-                Pattern.of_untyped_into ~names ~types pat
-              in
-              Type_bindings.unify ~names ~types expr_type pat_typ;
-              let branch, branch_type, branch_effects =
-                of_untyped ~names ~types ~f_name branch
-              in
-              add_effects branch_effects;
-              (pat, branch), branch_type)
-            |> Nonempty.unzip
-          in
-          List.iter_pairs (branch_type :: rest) ~f:(Type_bindings.unify ~names ~types);
-          Match (expr, (expr_type, Pattern.Names.empty), branches), branch_type)
-      | Let { rec_; bindings; body } ->
-        collect_effects (fun ~add_effects ->
-=======
-            (Partial_function (arg_types, result_var));
-          node (Fun_call (fun_, (fun_type, Pattern.Names.empty), args)), Var result_var
-        | Op_tree tree ->
-          of_untyped ~names ~types ~f_name (Op_tree.to_untyped_expr ~names tree)
-        | Lambda (args, body) ->
-          let names, args_and_types =
-            Nonempty.fold_map args ~init:names ~f:(fun names arg ->
-              let span = Node.span arg in
-              let names, ((_ : Pattern.Names.t), (arg, arg_type)) =
-                Node.with_value arg ~f:(Pattern.of_untyped_into ~names ~types)
-              in
-              names, (Node.create arg span, arg_type))
-          in
-          let args, arg_types = Nonempty.unzip args_and_types in
-          let body, body_type = of_untyped ~names ~types ~f_name body in
-          node (Lambda (args, body)), Function (arg_types, body_type)
-        | If (cond, then_, else_) ->
-          let cond, cond_type = of_untyped ~names ~types ~f_name cond in
-          let bool_type = Type.Concrete.cast Intrinsics.Bool.typ in
-          Type_bindings.unify ~names ~types cond_type bool_type;
-          let (then_, then_type), (else_, else_type) =
-            of_untyped ~names ~types ~f_name then_, of_untyped ~names ~types ~f_name else_
-          in
-          Type_bindings.unify ~names ~types then_type else_type;
           let branch name expr =
             Node.create (Cnstr_appl (name, []) : Pattern.t) (Node.span expr), expr
           in
@@ -364,8 +286,11 @@
                    ; branch Intrinsics.Bool.false_ else_
                    ] ))
           , then_type )
+        )
         | Match (expr, branches) ->
-          let expr, expr_type = of_untyped ~names ~types ~f_name expr in
+        collect_effects (fun ~add_effects ->
+          let expr, expr_type, expr_effects = of_untyped ~names ~types ~f_name expr in
+          add_effects expr_effects;
           let branches, branch_type :: rest =
             Nonempty.map branches ~f:(fun (pat, branch) ->
               let pat_span = Node.span pat in
@@ -373,72 +298,21 @@
                 Node.with_value pat ~f:(Pattern.of_untyped_into ~names ~types)
               in
               Type_bindings.unify ~names ~types expr_type pat_typ;
-              let branch, branch_type = of_untyped ~names ~types ~f_name branch in
+              let branch, branch_type, branch_effects = of_untyped ~names ~types ~f_name branch in
+              add_effects branch_effects;
               (Node.create pat pat_span, branch), branch_type)
             |> Nonempty.unzip
           in
           List.iter_pairs (branch_type :: rest) ~f:(Type_bindings.unify ~names ~types);
           node (Match (expr, (expr_type, Pattern.Names.empty), branches)), branch_type
+        )
         | Let { rec_; bindings; body } ->
->>>>>>> 2340b20f
+
+        collect_effects (fun ~add_effects ->
           let names, rec_, bindings =
             if rec_
             then (
               let names, bindings =
-<<<<<<< HEAD
-                Nonempty.fold_map bindings ~init:names ~f:(fun names binding ->
-                  Node.fold_map names binding ~f:(fun names (pat, expr) ->
-                    let names, (pat_names, (pat, pat_type)) =
-                      Pattern.of_untyped_into ~names ~types pat
-                    in
-                    names, ((pat, (pat_type, pat_names)), expr)))
-              in
-              type_recursive_let_bindings ~names ~types ~f_name ~add_effects bindings)
-            else (
-              (* Process bindings in order without any recursion *)
-              let names, bindings =
-                Nonempty.fold_map bindings ~init:names ~f:(fun names binding ->
-                  Node.fold_map names binding ~f:(fun names (pat, expr) ->
-                    let names, (pat_names, (pat, pat_type)) =
-                      Pattern.of_untyped_into ~names ~types pat
-                    in
-                    let expr, expr_type, expr_effects =
-                      of_untyped ~names ~types ~f_name expr
-                    in
-                    add_effects expr_effects;
-                    Type_bindings.unify ~names ~types pat_type expr_type;
-                    names, ((pat, (pat_type, pat_names)), expr)))
-              in
-              names, false, bindings)
-          in
-          let body, body_type, body_effects = of_untyped ~names ~types ~f_name body in
-          add_effects body_effects;
-          Let { rec_; bindings; body }, body_type)
-      | Tuple items ->
-        collect_effects (fun ~add_effects ->
-          let items, types =
-            List.map items ~f:(fun item ->
-              let item, type_, effects = of_untyped item ~names ~types ~f_name in
-              add_effects effects;
-              item, type_)
-            |> List.unzip
-          in
-          Tuple items, Tuple types)
-      | Seq_literal _items -> failwith "TODO: seq"
-      | Record_literal _fields -> failwith "TODO: record1"
-      | Record_update (_expr, _fields) -> failwith "TODO: record2"
-      | Record_field_access (_record, _name) -> failwith "TODO: record3"
-      | Type_annotation (expr, typ) ->
-        let annotation_type =
-          Type.Scheme.instantiate_bounded
-            ~map_name:(Name_bindings.absolutify_type_name names)
-            typ
-        in
-        let expr, expr_type, expr_effects = of_untyped ~names ~types ~f_name expr in
-        Type_bindings.unify ~names ~types annotation_type expr_type;
-        expr, annotation_type, expr_effects
-    and type_recursive_let_bindings ~names ~types ~f_name ~add_effects bindings =
-=======
                 Nonempty.fold_map bindings ~init:names ~f:(fun names (pat, expr) ->
                   let pat_span = Node.span pat in
                   let names, (pat_names, (pat, pat_type)) =
@@ -446,7 +320,7 @@
                   in
                   names, (Node.create (pat, (pat_type, pat_names)) pat_span, expr))
               in
-              type_recursive_let_bindings ~names ~types ~f_name bindings)
+              type_recursive_let_bindings ~names ~types ~f_name ~add_effects bindings)
             else (
               (* Process bindings in order without any recursion *)
               let names, bindings =
@@ -455,19 +329,28 @@
                   let names, (pat_names, (pat, pat_type)) =
                     Node.with_value pat ~f:(Pattern.of_untyped_into ~names ~types)
                   in
-                  let expr, expr_type = of_untyped ~names ~types ~f_name expr in
+                  let expr, expr_type, expr_effects = of_untyped ~names ~types ~f_name expr in
+                  add_effects expr_effects;
                   Type_bindings.unify ~names ~types pat_type expr_type;
                   names, (Node.create (pat, (pat_type, pat_names)) pat_span, expr))
               in
               names, false, bindings)
           in
-          let body, body_type = of_untyped ~names ~types ~f_name body in
+          let body, body_type, body_effects = of_untyped ~names ~types ~f_name body in
+          add_effects body_effects;
           node (Let { rec_; bindings; body }), body_type
+        )
         | Tuple items ->
+        collect_effects (fun ~add_effects ->
           let items, types =
-            List.map items ~f:(of_untyped ~names ~types ~f_name) |> List.unzip
+            List.map items ~f:(fun item -> 
+              let item, type_, effects of_untyped item ~names ~types ~f_name in
+              add_effects effects;
+              item, type_
+              ) |> List.unzip
           in
           node (Tuple items), Tuple types
+        )
         | Seq_literal _items -> failwith "TODO: seq"
         | Record_literal _fields -> failwith "TODO: record1"
         | Record_update (_expr, _fields) -> failwith "TODO: record2"
@@ -483,11 +366,10 @@
                   ~pf:Nothing.unreachable_code)
               |> Type.Scheme.instantiate_bounded)
           in
-          let expr, inferred_type = of_untyped ~names ~types ~f_name expr in
+          let expr, inferred_type, expr_effects = of_untyped ~names ~types ~f_name expr in
           Type_bindings.unify ~names ~types annotated_type inferred_type;
-          expr, annotated_type)
-    and type_recursive_let_bindings ~names ~types ~f_name bindings =
->>>>>>> 2340b20f
+          expr, annotated_type, expr_effects)
+    and type_recursive_let_bindings ~names ~types ~f_name ~add_effects bindings =
       let all_bound_names =
         Nonempty.fold
           bindings
@@ -511,33 +393,17 @@
         then used_a_bound_name := true
       in
       let bindings =
-<<<<<<< HEAD
-        Nonempty.map bindings ~f:(fun binding ->
-          Node.map binding ~f:(fun (((_, (pat_type, _)) as pat), expr) ->
-            let expr, expr_type, expr_effects = of_untyped expr ~f_name ~names ~types in
-            add_effects expr_effects;
-            Type_bindings.unify ~names ~types pat_type expr_type;
-            pat, expr))
-=======
         Nonempty.map bindings ~f:(fun (pat, expr) ->
-          let expr, expr_type = of_untyped expr ~f_name ~names ~types in
+          let expr, expr_type, expr_effects = of_untyped expr ~f_name ~names ~types in
+          add_effects expr_effects;
           Node.with_value pat ~f:(fun (_, (pat_type, _)) ->
             Type_bindings.unify ~names ~types pat_type expr_type);
           pat, expr)
->>>>>>> 2340b20f
       in
       let rec_ = !used_a_bound_name in
       names, rec_, bindings
     in
-<<<<<<< HEAD
-    let of_untyped ~names ~types expr =
-      of_untyped ~names ~types ~f_name:(fun _ _ -> ()) expr
-      |> Tuple3.map_snd ~f:(Type_bindings.substitute types)
-    in
     of_untyped, type_recursive_let_bindings ~f_name:(fun _ _ -> ())
-=======
-    type_recursive_let_bindings ~f_name:(fun _ _ -> ())
->>>>>>> 2340b20f
   ;;
 
   let rec map expr ~f ~f_type =
@@ -735,12 +601,8 @@
                  ( Nested_map.map sig_map ~f:(Fn.flip Sig_data.remove_type_decl type_name)
                  , def )
                | Trait_sig _ -> failwith "TODO: copy trait_sigs to defs"
-<<<<<<< HEAD
-               | Effect _ | Val _ | Extern _ | Import _ | Import_with _ | Import_without _
-                 -> sig_map, def)
-=======
-               | Val _ | Extern _ | Import _ -> sig_map, def)
->>>>>>> 2340b20f
+               | Val _ | Extern _ | Import _ | Import_with _ | Import_without _ ->
+                 sig_map, def)
             | Module (module_name, sigs, defs) ->
               (match Nested_map.find_module sig_map module_name with
                | Some child_map ->
@@ -785,21 +647,8 @@
     let f_common names = function
       | Val (name, _, _) | Extern (name, _, _, _) ->
         Name_bindings.add_name_placeholder names name
-<<<<<<< HEAD
       | Type_decl (type_name, _) -> Name_bindings.add_type_placeholder names type_name
-      | Effect (effect_name, effect) ->
-        (* FIXME: This also needs to add name placeholders for the items in the effect...
-           Also need to decide how I want the scoping to work. Does an effect define a
-           namespace? Maybe it does, but puns with the outer one? Or maybe it's simpler if
-           we just have modules be the only namespacing. (Yeah, you can always surround
-           the thing with a module with the same name.)  *)
-        Name_bindings.add_effect_placeholder names effect_name effect
       | Import _ | Import_with _ | Import_without _ | Trait_sig _ -> names
-=======
-      | Type_decl (type_name, decl) ->
-        Name_bindings.add_type_decl_placeholder names type_name decl
-      | Import _ | Trait_sig _ -> names
->>>>>>> 2340b20f
     in
     gather_names ~names module_name sigs defs ~f_common ~f_def:(fun names def ->
       Node.with_value def ~f:(function
@@ -832,106 +681,17 @@
     | { kind = Relative _; paths = _ } -> false
   ;;
 
-  let gather_imports ~names ~include_std module_name sigs defs =
-    let import_mentioned_prelude = ref false in
-    let names =
-      gather_names ~names module_name sigs defs ~f_common:(fun names -> function
-        | Import import ->
-          if include_std && not !import_mentioned_prelude
-          then import_mentioned_prelude := import_mentions_prelude import;
-          Name_bindings.import names import
-        | Trait_sig _ -> failwith "TODO: trait sigs"
-        | Val _ | Extern _ | Type_decl _ -> names)
-    in
-    if !import_mentioned_prelude || not include_std
-    then names
-    else
-      List.fold [ `Sig; `Def ] ~init:names ~f:(fun names place ->
-        Name_bindings.with_submodule
-          names
-          ~place
-          module_name
-          ~f:(Fn.flip Name_bindings.import_all_absolute Intrinsics.prelude_module_path))
-  ;;
-
-  let absolutify_everything =
-    let absolutify_common ~names common =
-      match (common : _ Module.common) with
-      | Val (name, fixity, type_) ->
-        Val
-          ( name
-          , fixity
-          , Tuple2.map_snd type_ ~f:(Name_bindings.absolutify_type_expr names) )
-      | Extern (name, fixity, type_, extern_name) ->
-        Extern (name, fixity, Name_bindings.absolutify_type_expr names type_, extern_name)
-      | Type_decl (type_name, decl) ->
-        Type_decl (type_name, Name_bindings.absolutify_type_decl names decl)
-      | Import _ as common -> common
-      | Trait_sig _ -> failwith "absolutify_everything: traits"
-    in
-    let rec absolutify_sigs ~names sigs =
-      List.map sigs ~f:(fun sig_ ->
-        Node.map sig_ ~f:(function
-          | Common_sig common -> Common_sig (absolutify_common ~names common)
-          | Module_sig (module_name, sigs) ->
-            Module_sig
-              ( module_name
-              , absolutify_sigs
-                  ~names:(Name_bindings.into_module names ~place:`Sig module_name)
-                  sigs )))
-    in
-    let rec absolutify_defs ~names defs =
-      List.map defs ~f:(fun sig_ ->
-        Node.map sig_ ~f:(function
-          | Common_def common -> Common_def (absolutify_common ~names common)
-          | Let _ as def -> def
-          | Module (module_name, sigs, defs) ->
-            Module
-              ( module_name
-              , absolutify_sigs
-                  ~names:(Name_bindings.into_module names ~place:`Sig module_name)
-                  sigs
-              , absolutify_defs
-                  ~names:(Name_bindings.into_module names ~place:`Def module_name)
-                  defs )
-          | Trait _ | Impl _ -> failwith "absolutify_everything: traits and impls"))
-    and absolutify_module ~names module_name sigs defs =
-      ( absolutify_sigs
-          ~names:(Name_bindings.into_module names ~place:`Sig module_name)
-          sigs
-      , absolutify_defs
-          ~names:(Name_bindings.into_module names ~place:`Def module_name)
-          defs )
-    in
-    absolutify_module
-  ;;
-
-<<<<<<< HEAD
   (** Gather all imported names and local type/trait declarations. *)
-  let gather_imports_and_type_decls ~names ~types sigs defs =
-=======
-  let gather_type_decls ~names sigs defs =
->>>>>>> 2340b20f
+  let gather_imports_and_type_decls ~names sigs defs =
     gather_names ~names sigs defs ~f_common:(fun names -> function
       | Type_decl (type_name, decl) -> Name_bindings.add_type_decl names type_name decl
-<<<<<<< HEAD
-      | Effect (effect_name, effect) ->
-        (* FIXME: I think we actually want to be adding placehdolders with the rest of
-           them in the previous step in type-checking? This is also just broken for type
-           declarations with variants I think. *)
-        let unify = Type_bindings.unify ~names ~types in
-        Name_bindings.add_effect names effect_name effect ~unify
       | Trait_sig _ -> failwith "TODO: trait sigs"
       | Val _ | Extern _ -> names)
-=======
-      | Val _ | Extern _ | Trait_sig _ | Import _ -> names)
->>>>>>> 2340b20f
   ;;
 
   (** Raise an error upon finding any cycles in a given type alias. *)
   let check_cyclic_type_alias ~names alias =
     (* TODO: can rewrite this with [Type.Expr.map] *)
-<<<<<<< HEAD
     let rec loop ~names aliases_seen = function
       | Type.Expr.Type_app (name, args) ->
         let decl = Name_bindings.find_type_decl names name in
@@ -949,38 +709,10 @@
                       (decl : Type.Decl.t)])
          | _ -> ());
         List.iter args ~f:(loop ~names aliases_seen)
-      | Function (args, _effects, body) ->
+      | Function (args, body) ->
         Nonempty.iter args ~f:(loop ~names aliases_seen);
         loop ~names aliases_seen body
       | Tuple items -> List.iter items ~f:(loop ~names aliases_seen)
-=======
-    (* TODO: This could stop checking for cyclic aliases early if it reaches a type in
-       another file. (There should be a separate check for cyclic imports.) *)
-    let rec loop ~names ~aliases_seen (alias : Module_path.absolute Type.Scheme.t) =
-      match alias with
-      | Type_app (name, args) ->
-        let type_entry = Name_bindings.find_absolute_type_entry names name in
-        let decl = Name_bindings.Type_entry.decl type_entry in
-        (match snd decl with
-         | Alias alias ->
-           let id = Name_bindings.Type_entry.id type_entry in
-           if Set.mem aliases_seen id
-           then
-             Compilation_error.raise
-               Type_error
-               ~msg:
-                 [%message
-                   "Cyclic type alias"
-                     (name : Type_name.Absolute.t)
-                     (decl : Module_path.absolute Type.Decl.t)]
-           else loop ~names ~aliases_seen:(Set.add aliases_seen id) alias
-         | Abstract | Variants _ | Record _ -> ());
-        List.iter args ~f:(loop ~names ~aliases_seen)
-      | Function (args, body) ->
-        Nonempty.iter args ~f:(loop ~names ~aliases_seen);
-        loop ~names ~aliases_seen body
-      | Tuple items -> List.iter items ~f:(loop ~names ~aliases_seen)
->>>>>>> 2340b20f
       | Var _ -> ()
       | Partial_function _ -> .
     in
@@ -1011,12 +743,7 @@
       | Type_decl (_, (_, Alias alias)) ->
         check_cyclic_type_alias ~names alias;
         names
-<<<<<<< HEAD
-      | Type_decl _ | Effect _ | Trait_sig _ | Import _ | Import_with _ | Import_without _
-        -> names
-=======
-      | Type_decl _ | Trait_sig _ | Import _ -> names
->>>>>>> 2340b20f
+      | Type_decl _ | Trait_sig _ | Import _ | Import_with _ | Import_without _ -> names
     in
     let rec handle_sigs ~names ~handle_common =
       List.fold ~init:names ~f:(fun names sig_ ->
@@ -1231,13 +958,7 @@
     try
       let defs = copy_some_sigs_to_defs sigs defs in
       let names = gather_name_placeholders ~names module_name sigs defs in
-<<<<<<< HEAD
-      let names = gather_imports_and_type_decls ~names ~types module_name sigs defs in
-=======
-      let names = gather_imports ~names ~include_std module_name sigs defs in
-      let sigs, defs = absolutify_everything ~names module_name sigs defs in
-      let names = gather_type_decls ~names module_name sigs defs in
->>>>>>> 2340b20f
+      let names = gather_imports_and_type_decls ~names module_name sigs defs in
       let names, defs = handle_value_bindings ~names ~types module_name sigs defs in
       let names, defs = type_defs ~names ~types module_name defs in
       check_every_val_is_defined ~names module_name defs;
