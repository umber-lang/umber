--- conflicted
+++ resolved
@@ -67,12 +67,8 @@
   -> t
 
 val add_name_placeholder : t -> Value_name.t -> t
-<<<<<<< HEAD
-val add_type_placeholder : t -> Type_name.t -> t
+val add_type_decl_placeholder : t -> Type_name.t -> Module_path.relative Type.Decl.t -> t
 val add_effect_placeholder : t -> Effect_name.t -> Effect.t -> t
-=======
-val add_type_decl_placeholder : t -> Type_name.t -> Module_path.relative Type.Decl.t -> t
->>>>>>> 2340b20f
 
 (** Fold over all the local (non-imported) names bound. *)
 val fold_local_names
@@ -87,16 +83,6 @@
   -> combine:(Value_name.t -> Name_entry.t -> Name_entry.t -> Name_entry.t)
   -> t
 
-<<<<<<< HEAD
-(* FIXME: I'm not sure if we need to expose this functionalit or if ~every callsite is
-   going to want "find a decl, if it's an effect then raise". *)
-
-(** Find a type declaration given a qualified name. *)
-val find_type_decl : ?defs_only:bool -> t -> Type_name.Qualified.t -> Type.Decl.t
-
-(** Find a type declaration given an absolute qualified name. *)
-val find_absolute_type_decl : ?defs_only:bool -> t -> Type_name.Qualified.t -> Type.Decl.t
-=======
 val find_absolute_entry : t -> Value_name.Absolute.t -> Name_entry.t
 
 (** Find a type declaration given an absolute qualified name *)
@@ -114,7 +100,6 @@
 
 val absolutify_type_name : t -> Type_name.Relative.t -> Type_name.Absolute.t
 val absolutify_value_name : t -> Value_name.Relative.t -> Value_name.Absolute.t
->>>>>>> 2340b20f
 
 val absolutify_type_expr
   :  t
@@ -163,12 +148,8 @@
   -> unify:(Type.t -> Type.t -> unit)
   -> t
 
-<<<<<<< HEAD
-val add_type_decl : t -> Type_name.t -> Type.Decl.t -> t
+val add_type_decl : t -> Type_name.t -> Module_path.absolute Type.Decl.t -> t
 val add_effect : t -> Effect_name.t -> Effect.t -> unify:(Type.t -> Type.t -> unit) -> t
-=======
-val add_type_decl : t -> Type_name.t -> Module_path.absolute Type.Decl.t -> t
->>>>>>> 2340b20f
 
 module Sigs_or_defs : sig
   type name_bindings = t
